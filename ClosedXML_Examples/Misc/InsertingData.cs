--- conflicted
+++ resolved
@@ -1,8 +1,8 @@
+using ClosedXML.Excel;
 using System;
 using System.Collections.Generic;
 using System.Data;
 using System.Linq;
-using ClosedXML.Excel;
 
 namespace ClosedXML_Examples.Misc
 {
@@ -13,61 +13,6 @@
         // Public
         public void Create(String filePath)
         {
-<<<<<<< HEAD
-            var wb = new XLWorkbook();
-            var ws = wb.Worksheets.Add("Inserting Data");
-
-            // From a list of strings
-            var listOfStrings = new List<String>();
-            listOfStrings.Add("House");
-            listOfStrings.Add("001");
-            ws.Cell(1, 1).Value = "From Strings";
-            ws.Cell(1, 1).AsRange().AddToNamed("Titles");
-            ws.Cell(2, 1).InsertData(listOfStrings);
-
-            // From a list of arrays
-            var listOfArr = new List<Int32[]>();
-            listOfArr.Add(new Int32[] { 1, 2, 3 });
-            listOfArr.Add(new Int32[] { 1 });
-            listOfArr.Add(new Int32[] { 1, 2, 3, 4, 5, 6 });
-            ws.Cell(1, 3).Value = "From Arrays";
-            ws.Range(1, 3, 1, 8).Merge().AddToNamed("Titles");
-            ws.Cell(2, 3).InsertData(listOfArr);
-
-            // From a DataTable
-            var dataTable = GetTable();
-            ws.Cell(6, 1).Value = "From DataTable";
-            ws.Range(6, 1, 6, 4).Merge().AddToNamed("Titles");
-            ws.Cell(7, 1).InsertData(dataTable);
-
-            // From a query
-            var list = new List<Person>();
-            list.Add(new Person() { Name = "John", Age = 30, House = "On Elm St."   });
-            list.Add(new Person() { Name = "Mary", Age = 15, House = "On Main St."  });
-            list.Add(new Person() { Name = "Luis", Age = 21, House = "On 23rd St."  });
-            list.Add(new Person() { Name = "Henry", Age = 45, House = "On 5th Ave." });
-
-            var people = from p in list
-                         where p.Age >= 21
-                         select new { p.Name, p.House, p.Age };
-
-            ws.Cell(6, 6).Value = "From Query";
-            ws.Range(6, 6, 6, 8).Merge().AddToNamed("Titles");
-            ws.Cell(7, 6).InsertData(people);
-
-            // Prepare the style for the titles
-            var titlesStyle = wb.Style;
-            titlesStyle.Font.Bold = true;
-            titlesStyle.Alignment.Horizontal = XLAlignmentHorizontalValues.Center;
-            titlesStyle.Fill.BackgroundColor = XLColor.Cyan;
-
-            // Format all titles in one shot
-            wb.NamedRanges.NamedRange("Titles").Ranges.Style = titlesStyle;
-
-            ws.Columns().AdjustToContents();
-
-            wb.SaveAs(filePath);
-=======
             using (var wb = new XLWorkbook())
             {
                 var ws = wb.Worksheets.Add("Inserting Data");
@@ -93,7 +38,7 @@
                 var dataTable = GetTable();
                 ws.Cell(6, 1).Value = "From DataTable";
                 ws.Range(6, 1, 6, 4).Merge().AddToNamed("Titles");
-                ws.Cell(7, 1).InsertData(dataTable.AsEnumerable());
+                ws.Cell(7, 1).InsertData(dataTable);
 
                 // From a query
                 var list = new List<Person>();
@@ -108,7 +53,7 @@
 
                 ws.Cell(6, 6).Value = "From Query";
                 ws.Range(6, 6, 6, 8).Merge().AddToNamed("Titles");
-                ws.Cell(7, 6).InsertData(people.AsEnumerable());
+                ws.Cell(7, 6).InsertData(people);
 
                 ws.Cell(11, 6).Value = "From List";
                 ws.Range(11, 6, 11, 9).Merge().AddToNamed("Titles");
@@ -131,10 +76,9 @@
 
                 wb.SaveAs(filePath);
             }
->>>>>>> cf1d0cb1
         }
 
-        class Person
+        private class Person
         {
             public String House { get; set; }
             public String Name { get; set; }
@@ -145,7 +89,6 @@
         // Private
         private DataTable GetTable()
         {
-
             DataTable table = new DataTable();
             table.Columns.Add("Dosage", typeof(int));
             table.Columns.Add("Drug", typeof(string));
@@ -159,9 +102,9 @@
             table.Rows.Add(100, "Dilantin", "Melanie", new DateTime(2000, 1, 5));
             return table;
         }
+
         // Override
 
-
-        #endregion
+        #endregion Methods
     }
 }