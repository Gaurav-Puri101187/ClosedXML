os: Visual Studio 2017
image: Visual Studio 2017
environment:
  AppVeyor: APPVEYOR

branches:
  only:
    - develop
  except:
    - gh-pages

assembly_info:
  patch: true
  file: AssemblyInfo.*
  assembly_version: "{version}"
  assembly_file_version: "{version}"
  assembly_informational_version: "{version}"

version: 0.8.{build}
platform: Any CPU
configuration : Release

build:
  parallel: true
  project: ClosedXML.sln
  verbosity: minimal

test:
  assemblies:
    - ClosedXML_Tests/bin/Release/netcoreapp2.0/ClosedXML_Tests.dll
    - ClosedXML_Tests/bin/Release/net40/ClosedXML_Tests.dll
<<<<<<< HEAD
    - ClosedXML_Tests/bin/Release/net452/ClosedXML_Tests.dll
=======
>>>>>>> 558c7949
    - ClosedXML_Tests/bin/Release/net461/ClosedXML_Tests.dll


before_build:
  - ps: if (Test-Path 'C:\Tools\NuGet43') { $nugetDir = 'C:\Tools\NuGet43' } else { $nugetDir = 'C:\Tools\NuGet' }
  - ps: (New-Object Net.WebClient).DownloadFile('https://dist.nuget.org/win-x86-commandline/v4.3.0/nuget.exe', "$nugetDir\NuGet.exe")
  - cmd: nuget update -self
  - nuget restore

artifacts:
  - path: ClosedXML/bin/Release/netstandard2.0/ClosedXML.dll
<<<<<<< HEAD
=======
  - path: ClosedXML/bin/Release/net35/ClosedXML.dll
>>>>>>> 558c7949
  - path: ClosedXML/bin/Release/net40/ClosedXML.dll
  - path: ClosedXML/bin/Release/net461/ClosedXML.dll<|MERGE_RESOLUTION|>--- conflicted
+++ resolved
@@ -29,10 +29,6 @@
   assemblies:
     - ClosedXML_Tests/bin/Release/netcoreapp2.0/ClosedXML_Tests.dll
     - ClosedXML_Tests/bin/Release/net40/ClosedXML_Tests.dll
-<<<<<<< HEAD
-    - ClosedXML_Tests/bin/Release/net452/ClosedXML_Tests.dll
-=======
->>>>>>> 558c7949
     - ClosedXML_Tests/bin/Release/net461/ClosedXML_Tests.dll
 
 
@@ -44,9 +40,6 @@
 
 artifacts:
   - path: ClosedXML/bin/Release/netstandard2.0/ClosedXML.dll
-<<<<<<< HEAD
-=======
   - path: ClosedXML/bin/Release/net35/ClosedXML.dll
->>>>>>> 558c7949
   - path: ClosedXML/bin/Release/net40/ClosedXML.dll
   - path: ClosedXML/bin/Release/net461/ClosedXML.dll