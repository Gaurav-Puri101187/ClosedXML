--- conflicted
+++ resolved
@@ -1,5 +1,4 @@
-<<<<<<< HEAD
-﻿using System;
+using System;
 using System.Collections.Generic;
 using System.Linq;
 using System.Drawing;
@@ -729,726 +728,4 @@
 
 
     }
-}
-=======
-using System;
-using System.Collections.Generic;
-using System.Linq;
-using System.Drawing;
-
-
-namespace ClosedXML.Excel
-{
-    internal class XLRow : XLRangeBase, IXLRow
-    {
-        #region Private fields
-
-        private Boolean _collapsed;
-        private Double _height;
-        private Boolean _isHidden;
-        private Int32 _outlineLevel;
-
-        #endregion
-
-        #region Constructor
-
-        public XLRow(Int32 row, XLRowParameters xlRowParameters)
-            : base(new XLRangeAddress(new XLAddress(xlRowParameters.Worksheet, row, 1, false, false),
-                                      new XLAddress(xlRowParameters.Worksheet, row, XLHelper.MaxColumnNumber, false,
-                                                    false)))
-        {
-            SetRowNumber(row);
-
-            IsReference = xlRowParameters.IsReference;
-            if (IsReference)
-                SubscribeToShiftedRows((range, rowShifted) => this.WorksheetRangeShiftedRows(range, rowShifted));
-            else
-            {
-                SetStyle(xlRowParameters.DefaultStyleId);
-                _height = xlRowParameters.Worksheet.RowHeight;
-            }
-        }
-
-        public XLRow(XLRow row)
-            : base(new XLRangeAddress(new XLAddress(row.Worksheet, row.RowNumber(), 1, false, false),
-                                      new XLAddress(row.Worksheet, row.RowNumber(), XLHelper.MaxColumnNumber, false,
-                                                    false)))
-        {
-            _height = row._height;
-            IsReference = row.IsReference;
-            if (IsReference)
-				SubscribeToShiftedRows((range, rowShifted) => this.WorksheetRangeShiftedRows(range, rowShifted));
-
-            _collapsed = row._collapsed;
-            _isHidden = row._isHidden;
-            _outlineLevel = row._outlineLevel;
-            HeightChanged = row.HeightChanged;
-            SetStyle(row.GetStyleId());
-        }
-
-        #endregion
-
-        public Boolean IsReference { get; private set; }
-
-        public override IEnumerable<IXLStyle> Styles
-        {
-            get
-            {
-                UpdatingStyle = true;
-
-                yield return Style;
-
-                int row = RowNumber();
-
-                foreach (XLCell cell in Worksheet.Internals.CellsCollection.GetCellsInRow(row))
-                    yield return cell.Style;
-
-                UpdatingStyle = false;
-            }
-        }
-
-        public override Boolean UpdatingStyle { get; set; }
-
-        public override IXLStyle InnerStyle
-        {
-            get
-            {
-                return IsReference
-                           ? Worksheet.Internals.RowsCollection[RowNumber()].InnerStyle
-                           : GetStyle();
-            }
-            set
-            {
-                if (IsReference)
-                    Worksheet.Internals.RowsCollection[RowNumber()].InnerStyle = value;
-                else
-                    SetStyle(value);
-            }
-        }
-
-        public Boolean Collapsed
-        {
-            get { return IsReference ? Worksheet.Internals.RowsCollection[RowNumber()].Collapsed : _collapsed; }
-            set
-            {
-                if (IsReference)
-                    Worksheet.Internals.RowsCollection[RowNumber()].Collapsed = value;
-                else
-                    _collapsed = value;
-            }
-        }
-
-        #region IXLRow Members
-
-        private Boolean _loading;
-        public Boolean Loading
-        {
-            get { return IsReference ? Worksheet.Internals.RowsCollection[RowNumber()].Loading : _loading; }
-            set
-            {
-                if (IsReference)
-                    Worksheet.Internals.RowsCollection[RowNumber()].Loading = value;
-                else
-                    _loading = value;
-            }
-        }
-
-        public Boolean HeightChanged { get; private set; }
-        public Double Height
-        {
-            get { return IsReference ? Worksheet.Internals.RowsCollection[RowNumber()].Height : _height; }
-            set
-            {
-                if (!Loading)
-                    HeightChanged = true;
-
-                if (IsReference)
-                    Worksheet.Internals.RowsCollection[RowNumber()].Height = value;
-                else
-                    _height = value;
-            }
-        }
-
-        public void Delete()
-        {
-            int rowNumber = RowNumber();
-            using (var asRange = AsRange())
-                asRange.Delete(XLShiftDeletedCells.ShiftCellsUp);
-
-            Worksheet.Internals.RowsCollection.Remove(rowNumber);
-            var rowsToMove = new List<Int32>();
-            rowsToMove.AddRange(Worksheet.Internals.RowsCollection.Where(c => c.Key > rowNumber).Select(c => c.Key));
-            foreach (int row in rowsToMove.OrderBy(r => r))
-            {
-                Worksheet.Internals.RowsCollection.Add(row - 1, Worksheet.Internals.RowsCollection[row]);
-                Worksheet.Internals.RowsCollection.Remove(row);
-            }
-        }
-
-        public new IXLRows InsertRowsBelow(Int32 numberOfRows)
-        {
-            int rowNum = RowNumber();
-            Worksheet.Internals.RowsCollection.ShiftRowsDown(rowNum + 1, numberOfRows);
-            using (var row = Worksheet.Row(rowNum))
-            {
-                using (var asRange = row.AsRange())
-                {
-                    asRange.InsertRowsBelowVoid(true, numberOfRows);
-                }
-            }
-            var newRows = Worksheet.Rows(rowNum + 1, rowNum + numberOfRows);
-
-            CopyRows(newRows);
-
-            return newRows;
-        }
-
-        private void CopyRows(IXLRows newRows)
-        {
-            foreach (var newRow in newRows)
-            {
-                var internalRow = Worksheet.Internals.RowsCollection[newRow.RowNumber()];
-                internalRow._height = Height;
-                internalRow.SetStyle(Style);
-                internalRow._collapsed = Collapsed;
-                internalRow._isHidden = IsHidden;
-                internalRow._outlineLevel = OutlineLevel;
-            }
-        }
-
-        public new IXLRows InsertRowsAbove(Int32 numberOfRows)
-        {
-            int rowNum = RowNumber();
-            if (rowNum > 1)
-            {
-                using (var row = Worksheet.Row(rowNum - 1))
-                {
-                    return row.InsertRowsBelow(numberOfRows);
-                }
-            }
-
-            Worksheet.Internals.RowsCollection.ShiftRowsDown(rowNum, numberOfRows);
-            using (var row = Worksheet.Row(rowNum))
-            {
-                using (var asRange = row.AsRange())
-                {
-                    asRange.InsertRowsAboveVoid(true, numberOfRows);
-                }
-            }
-
-            return Worksheet.Rows(rowNum, rowNum + numberOfRows - 1);
-        }
-
-        public new IXLRow Clear(XLClearOptions clearOptions = XLClearOptions.ContentsAndFormats)
-        {
-            base.Clear(clearOptions);
-            return this;
-        }
-
-        public IXLCell Cell(Int32 columnNumber)
-        {
-            return Cell(1, columnNumber);
-        }
-
-        public new IXLCell Cell(String columnLetter)
-        {
-            return Cell(1, columnLetter);
-        }
-
-        public new IXLCells Cells()
-        {
-            return Cells(true, true);
-        }
-
-        public new IXLCells Cells(Boolean usedCellsOnly)
-        {
-            if (usedCellsOnly)
-                return Cells(true, true);
-            else
-                return Cells(FirstCellUsed().Address.ColumnNumber, LastCellUsed().Address.ColumnNumber);
-        }
-
-        public new IXLCells Cells(String cellsInRow)
-        {
-            var retVal = new XLCells(false, false);
-            var rangePairs = cellsInRow.Split(',');
-            foreach (string pair in rangePairs)
-                retVal.Add(Range(pair.Trim()).RangeAddress);
-            return retVal;
-        }
-
-        public IXLCells Cells(Int32 firstColumn, Int32 lastColumn)
-        {
-            return Cells(firstColumn + ":" + lastColumn);
-        }
-
-        public IXLCells Cells(String firstColumn, String lastColumn)
-        {
-            return Cells(XLHelper.GetColumnNumberFromLetter(firstColumn) + ":"
-                         + XLHelper.GetColumnNumberFromLetter(lastColumn));
-        }
-
-        public IXLRow AdjustToContents(Int32 startColumn)
-        {
-            return AdjustToContents(startColumn, XLHelper.MaxColumnNumber);
-        }
-
-        public IXLRow AdjustToContents(Int32 startColumn, Int32 endColumn)
-        {
-            return AdjustToContents(startColumn, endColumn, 0, Double.MaxValue);
-        }
-
-        public IXLRow AdjustToContents(Double minHeight, Double maxHeight)
-        {
-            return AdjustToContents(1, XLHelper.MaxColumnNumber, minHeight, maxHeight);
-        }
-
-        public IXLRow AdjustToContents(Int32 startColumn, Double minHeight, Double maxHeight)
-        {
-            return AdjustToContents(startColumn, XLHelper.MaxColumnNumber, minHeight, maxHeight);
-        }
-
-        public IXLRow AdjustToContents(Int32 startColumn, Int32 endColumn, Double minHeight, Double maxHeight)
-        {
-            var fontCache = new Dictionary<IXLFontBase, Font>();
-            Double rowMaxHeight = minHeight;
-            foreach (XLCell c in from XLCell c in Row(startColumn, endColumn).CellsUsed() where !c.IsMerged() select c)
-            {
-                Double thisHeight;
-                Int32 textRotation = c.Style.Alignment.TextRotation;
-                if (c.HasRichText || textRotation != 0 || c.InnerText.Contains(Environment.NewLine))
-                {
-                    var kpList = new List<KeyValuePair<IXLFontBase, string>>();
-                    if (c.HasRichText)
-                    {
-                        foreach (IXLRichString rt in c.RichText)
-                        {
-                            String formattedString = rt.Text;
-                            var arr = formattedString.Split(new[] {Environment.NewLine}, StringSplitOptions.None);
-                            Int32 arrCount = arr.Count();
-                            for (Int32 i = 0; i < arrCount; i++)
-                            {
-                                String s = arr[i];
-                                if (i < arrCount - 1)
-                                    s += Environment.NewLine;
-                                kpList.Add(new KeyValuePair<IXLFontBase, String>(rt, s));
-                            }
-                        }
-                    }
-                    else
-                    {
-                        String formattedString = c.GetFormattedString();
-                        var arr = formattedString.Split(new[] {Environment.NewLine}, StringSplitOptions.None);
-                        Int32 arrCount = arr.Count();
-                        for (Int32 i = 0; i < arrCount; i++)
-                        {
-                            String s = arr[i];
-                            if (i < arrCount - 1)
-                                s += Environment.NewLine;
-                            kpList.Add(new KeyValuePair<IXLFontBase, String>(c.Style.Font, s));
-                        }
-                    }
-
-                    Double maxLongCol = kpList.Max(kp => kp.Value.Length);
-                    Double maxHeightCol = kpList.Max(kp => kp.Key.GetHeight(fontCache));
-                    Int32 lineCount = kpList.Count(kp => kp.Value.Contains(Environment.NewLine)) + 1;
-                    if (textRotation == 0)
-                        thisHeight = maxHeightCol * lineCount;
-                    else
-                    {
-                        if (textRotation == 255)
-                            thisHeight = maxLongCol * maxHeightCol;
-                        else
-                        {
-                            Double rotation;
-                            if (textRotation == 90 || textRotation == 180 || textRotation == 255)
-                                rotation = 90;
-                            else
-                                rotation = textRotation % 90;
-
-                            thisHeight = (rotation / 90.0) * maxHeightCol * maxLongCol * 0.5;
-                        }
-                    }
-                }
-                else
-                    thisHeight = c.Style.Font.GetHeight( fontCache);
-
-                if (thisHeight >= maxHeight)
-                {
-                    rowMaxHeight = maxHeight;
-                    break;
-                }
-                if (thisHeight > rowMaxHeight)
-                    rowMaxHeight = thisHeight;
-            }
-
-            if (rowMaxHeight <= 0)
-                rowMaxHeight = Worksheet.RowHeight;
-
-            Height = rowMaxHeight;
-
-            foreach (IDisposable font in fontCache.Values)
-            {
-                font.Dispose();
-            }
-            return this;
-        }
-
-        public IXLRow Hide()
-        {
-            IsHidden = true;
-            return this;
-        }
-
-        public IXLRow Unhide()
-        {
-            IsHidden = false;
-            return this;
-        }
-
-        public Boolean IsHidden
-        {
-            get { return IsReference ? Worksheet.Internals.RowsCollection[RowNumber()].IsHidden : _isHidden; }
-            set
-            {
-                if (IsReference)
-                    Worksheet.Internals.RowsCollection[RowNumber()].IsHidden = value;
-                else
-                    _isHidden = value;
-            }
-        }
-
-        public override IXLStyle Style
-        {
-            get
-            {
-                return IsReference ? Worksheet.Internals.RowsCollection[RowNumber()].Style : GetStyle();
-            }
-            set
-            {
-                if (IsReference)
-                    Worksheet.Internals.RowsCollection[RowNumber()].Style = value;
-                else
-                {
-                    SetStyle(value);
-
-                    Int32 minColumn = 1;
-                    Int32 maxColumn = 0;
-                    int row = RowNumber();
-                    if (Worksheet.Internals.CellsCollection.RowsUsed.ContainsKey(row))
-                    {
-                        minColumn = Worksheet.Internals.CellsCollection.MinColumnInRow(row);
-                        maxColumn = Worksheet.Internals.CellsCollection.MaxColumnInRow(row);
-                    }
-
-                    if (Worksheet.Internals.ColumnsCollection.Count > 0)
-                    {
-                        Int32 minInCollection = Worksheet.Internals.ColumnsCollection.Keys.Min();
-                        Int32 maxInCollection = Worksheet.Internals.ColumnsCollection.Keys.Max();
-                        if (minInCollection < minColumn)
-                            minColumn = minInCollection;
-                        if (maxInCollection > maxColumn)
-                            maxColumn = maxInCollection;
-                    }
-                    if (minColumn > 0 && maxColumn > 0)
-                    {
-                        for (Int32 co = minColumn; co <= maxColumn; co++)
-                            Worksheet.Cell(row, co).Style = value;
-                    }
-                }
-            }
-        }
-
-        public Int32 OutlineLevel
-        {
-            get { return IsReference ? Worksheet.Internals.RowsCollection[RowNumber()].OutlineLevel : _outlineLevel; }
-            set
-            {
-                if (value < 0 || value > 8)
-                    throw new ArgumentOutOfRangeException("value", "Outline level must be between 0 and 8.");
-
-                if (IsReference)
-                    Worksheet.Internals.RowsCollection[RowNumber()].OutlineLevel = value;
-                else
-                {
-                    Worksheet.IncrementColumnOutline(value);
-                    Worksheet.DecrementColumnOutline(_outlineLevel);
-                    _outlineLevel = value;
-                }
-            }
-        }
-
-        public IXLRow Group()
-        {
-            return Group(false);
-        }
-
-        public IXLRow Group(Int32 outlineLevel)
-        {
-            return Group(outlineLevel, false);
-        }
-
-        public IXLRow Ungroup()
-        {
-            return Ungroup(false);
-        }
-
-        public IXLRow Group(Boolean collapse)
-        {
-            if (OutlineLevel < 8)
-                OutlineLevel += 1;
-
-            Collapsed = collapse;
-            return this;
-        }
-
-        public IXLRow Group(Int32 outlineLevel, Boolean collapse)
-        {
-            OutlineLevel = outlineLevel;
-            Collapsed = collapse;
-            return this;
-        }
-
-        public IXLRow Ungroup(Boolean ungroupFromAll)
-        {
-            if (ungroupFromAll)
-                OutlineLevel = 0;
-            else
-            {
-                if (OutlineLevel > 0)
-                    OutlineLevel -= 1;
-            }
-            return this;
-        }
-
-        public IXLRow Collapse()
-        {
-            Collapsed = true;
-            return Hide();
-        }
-
-        public IXLRow Expand()
-        {
-            Collapsed = false;
-            return Unhide();
-        }
-
-        public Int32 CellCount()
-        {
-            return RangeAddress.LastAddress.ColumnNumber - RangeAddress.FirstAddress.ColumnNumber + 1;
-        }
-
-        public new IXLRow Sort()
-        {
-            return SortLeftToRight();
-        }
-
-        public new IXLRow SortLeftToRight(XLSortOrder sortOrder = XLSortOrder.Ascending, Boolean matchCase = false,
-                                          Boolean ignoreBlanks = true)
-        {
-            base.SortLeftToRight(sortOrder, matchCase, ignoreBlanks);
-            return this;
-        }
-
-        IXLRangeRow IXLRow.CopyTo(IXLCell target)
-        {
-            using (var asRange = AsRange())
-                using (var copy = asRange.CopyTo(target))
-                    return copy.Row(1);
-        }
-
-        IXLRangeRow IXLRow.CopyTo(IXLRangeBase target)
-        {
-            using (var asRange = AsRange())
-                using (var copy = asRange.CopyTo(target))
-                    return copy.Row(1);
-        }
-
-        public IXLRow CopyTo(IXLRow row)
-        {
-            row.Clear();
-            var newRow = (XLRow)row;
-            newRow._height = _height;
-            newRow.Style = GetStyle();
-
-            using (var asRange = AsRange())
-                asRange.CopyTo(row).Dispose();
-
-            return newRow;
-        }
-
-        public IXLRangeRow Row(Int32 start, Int32 end)
-        {
-            return Range(1, start, 1, end).Row(1);
-        }
-
-        public IXLRangeRow Row(IXLCell start, IXLCell end)
-        {
-            return Row(start.Address.ColumnNumber, end.Address.ColumnNumber);
-        }
-
-        public IXLRangeRows Rows(String rows)
-        {
-            var retVal = new XLRangeRows();
-            var rowPairs = rows.Split(',');
-            foreach (string pair in rowPairs)
-                using (var asRange = AsRange())
-                    asRange.Rows(pair.Trim()).ForEach(retVal.Add);
-            return retVal;
-        }
-
-        public IXLRow AddHorizontalPageBreak()
-        {
-            Worksheet.PageSetup.AddHorizontalPageBreak(RowNumber());
-            return this;
-        }
-
-        public IXLRow SetDataType(XLCellValues dataType)
-        {
-            DataType = dataType;
-            return this;
-        }
-
-        public IXLRangeRow RowUsed(Boolean includeFormats = false)
-        {
-            return Row(FirstCellUsed(includeFormats), LastCellUsed(includeFormats));
-        }
-
-        #endregion
-
-        public override XLRange AsRange()
-        {
-            return Range(1, 1, 1, XLHelper.MaxColumnNumber);
-        }
-
-        private void WorksheetRangeShiftedRows(XLRange range, int rowsShifted)
-        {
-            if (range.RangeAddress.FirstAddress.RowNumber <= RowNumber())
-                SetRowNumber(RowNumber() + rowsShifted);
-        }
-
-        private void SetRowNumber(Int32 row)
-        {
-            if (row <= 0)
-                RangeAddress.IsInvalid = false;
-            else
-            {
-                RangeAddress.FirstAddress = new XLAddress(Worksheet, row, 1, RangeAddress.FirstAddress.FixedRow,
-                                                          RangeAddress.FirstAddress.FixedColumn);
-                RangeAddress.LastAddress = new XLAddress(Worksheet,
-                                                         row,
-                                                         XLHelper.MaxColumnNumber,
-                                                         RangeAddress.LastAddress.FixedRow,
-                                                         RangeAddress.LastAddress.FixedColumn);
-            }
-        }
-
-        public override XLRange Range(String rangeAddressStr)
-        {
-            String rangeAddressToUse;
-            if (rangeAddressStr.Contains(':') || rangeAddressStr.Contains('-'))
-            {
-                if (rangeAddressStr.Contains('-'))
-                    rangeAddressStr = rangeAddressStr.Replace('-', ':');
-
-                var arrRange = rangeAddressStr.Split(':');
-                string firstPart = arrRange[0];
-                string secondPart = arrRange[1];
-                rangeAddressToUse = FixRowAddress(firstPart) + ":" + FixRowAddress(secondPart);
-            }
-            else
-                rangeAddressToUse = FixRowAddress(rangeAddressStr);
-
-            var rangeAddress = new XLRangeAddress(Worksheet, rangeAddressToUse);
-            return Range(rangeAddress);
-        }
-
-        public IXLRow AdjustToContents()
-        {
-            return AdjustToContents(1);
-        }
-
-        internal void SetStyleNoColumns(IXLStyle value)
-        {
-            if (IsReference)
-                Worksheet.Internals.RowsCollection[RowNumber()].SetStyleNoColumns(value);
-            else
-            {
-                SetStyle(value);
-
-                int row = RowNumber();
-                foreach (XLCell c in Worksheet.Internals.CellsCollection.GetCellsInRow(row))
-                    c.Style = value;
-            }
-        }
-
-        private XLRow RowShift(Int32 rowsToShift)
-        {
-            return Worksheet.Row(RowNumber() + rowsToShift);
-        }
-
-        #region XLRow Above
-
-        IXLRow IXLRow.RowAbove()
-        {
-            return RowAbove();
-        }
-
-        IXLRow IXLRow.RowAbove(Int32 step)
-        {
-            return RowAbove(step);
-        }
-
-        public XLRow RowAbove()
-        {
-            return RowAbove(1);
-        }
-
-        public XLRow RowAbove(Int32 step)
-        {
-            return RowShift(step * -1);
-        }
-
-        #endregion
-
-        #region XLRow Below
-
-        IXLRow IXLRow.RowBelow()
-        {
-            return RowBelow();
-        }
-
-        IXLRow IXLRow.RowBelow(Int32 step)
-        {
-            return RowBelow(step);
-        }
-
-        public XLRow RowBelow()
-        {
-            return RowBelow(1);
-        }
-
-        public XLRow RowBelow(Int32 step)
-        {
-            return RowShift(step);
-        }
-
-        #endregion
-
-        public new Boolean IsEmpty()
-        {
-            return IsEmpty(false);
-        }
-
-        public new Boolean IsEmpty(Boolean includeFormats)
-        {
-            if (includeFormats && !Style.Equals(Worksheet.Style))
-                return false;
-
-            return base.IsEmpty(includeFormats);
-        }
-
-
-    }
-}
->>>>>>> 3b32039e
+}