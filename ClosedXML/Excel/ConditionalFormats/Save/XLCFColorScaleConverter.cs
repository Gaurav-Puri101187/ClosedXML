<<<<<<< HEAD
=======
using System;
>>>>>>> b99cd9a4
using DocumentFormat.OpenXml.Spreadsheet;
using System;

namespace ClosedXML.Excel
{
    internal class XLCFColorScaleConverter : IXLCFConverter
    {
        public ConditionalFormattingRule Convert(IXLConditionalFormat cf, Int32 priority, XLWorkbook.SaveContext context)
        {
            var conditionalFormattingRule = XLCFBaseConverter.Convert(cf, priority);

            var colorScale = new ColorScale();
            for (Int32 i = 1; i <= cf.ContentTypes.Count; i++)
            {
                var type = cf.ContentTypes[i].ToOpenXml();
                var val = (cf.Values.ContainsKey(i) && cf.Values[i] != null) ? cf.Values[i].Value : null;

                var conditionalFormatValueObject = new ConditionalFormatValueObject { Type = type };
                if (val != null)
                    conditionalFormatValueObject.Val = val;

                colorScale.Append(conditionalFormatValueObject);
            }

            for (Int32 i = 1; i <= cf.Colors.Count; i++)
            {
                Color color = new Color { Rgb = cf.Colors[i].Color.ToHex() };
                colorScale.Append(color);
            }

            conditionalFormattingRule.Append(colorScale);

            return conditionalFormattingRule;
        }
    }
}<|MERGE_RESOLUTION|>--- conflicted
+++ resolved
@@ -1,7 +1,3 @@
-<<<<<<< HEAD
-=======
-using System;
->>>>>>> b99cd9a4
 using DocumentFormat.OpenXml.Spreadsheet;
 using System;
 
