--- conflicted
+++ resolved
@@ -653,8 +653,6 @@
             return columns;
         }
 
-<<<<<<< HEAD
-=======
         /// <summary>
         /// Searches the cells' contents for a given piece of text
         /// </summary>
@@ -671,8 +669,6 @@
             }
         }
 
-
->>>>>>> 991cb62f
         #region Fields
 
         private readonly XLLoadSource _loadSource = XLLoadSource.New;
