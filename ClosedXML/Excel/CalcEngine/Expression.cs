using ClosedXML.Excel.CalcEngine.Exceptions;
using System;
using System.Collections;
using System.Collections.Generic;
using System.Globalization;
<<<<<<< HEAD
=======
using System.Linq;
>>>>>>> 7c9ac037
using System.Threading;

namespace ClosedXML.Excel.CalcEngine
{
    internal abstract class ExpressionBase
    {
        public abstract string LastParseItem { get; }
    }

    /// <summary>
    /// Base class that represents parsed expressions.
    /// </summary>
    /// <remarks>
    /// For example:
    /// <code>
    /// Expression expr = scriptEngine.Parse(strExpression);
    /// object val = expr.Evaluate();
    /// </code>
    /// </remarks>
    internal class Expression : ExpressionBase, IComparable<Expression>
    {
        //---------------------------------------------------------------------------

        #region ** fields

        internal readonly Token _token;

        #endregion ** fields

        //---------------------------------------------------------------------------

        #region ** ctors

        internal Expression()
        {
            _token = new Token(null, TKID.ATOM, TKTYPE.IDENTIFIER);
        }

        internal Expression(object value)
        {
            _token = new Token(value, TKID.ATOM, TKTYPE.LITERAL);
        }

        internal Expression(Token tk)
        {
            _token = tk;
        }

        #endregion ** ctors

        //---------------------------------------------------------------------------

        #region ** object model

        public virtual object Evaluate()
        {
            if (_token.Type != TKTYPE.LITERAL)
            {
                throw new ArgumentException("Bad expression.");
            }
            return _token.Value;
        }

        public virtual Expression Optimize()
        {
            return this;
        }

        #endregion ** object model

        //---------------------------------------------------------------------------

        #region ** implicit converters

        public static implicit operator string(Expression x)
        {
            if (x is ErrorExpression)
                (x as ErrorExpression).ThrowApplicableException();

            var v = x.Evaluate();
            return v == null ? string.Empty : v.ToString();
        }

        public static implicit operator double(Expression x)
        {
            if (x is ErrorExpression)
                (x as ErrorExpression).ThrowApplicableException();

            // evaluate
            var v = x.Evaluate();

            // handle doubles
            if (v is double)
            {
                return (double)v;
            }

            // handle booleans
            if (v is bool)
            {
                return (bool)v ? 1 : 0;
            }

            // handle dates
            if (v is DateTime)
            {
                return ((DateTime)v).ToOADate();
            }

            // handle nulls
            if (v == null || v is string)
            {
                return 0;
            }

            // handle everything else
            CultureInfo _ci = Thread.CurrentThread.CurrentCulture;
            return (double)Convert.ChangeType(v, typeof(double), _ci);
        }

        public static implicit operator bool(Expression x)
        {
            if (x is ErrorExpression)
                (x as ErrorExpression).ThrowApplicableException();

            // evaluate
            var v = x.Evaluate();

            // handle booleans
            if (v is bool)
            {
                return (bool)v;
            }

            // handle nulls
            if (v == null)
            {
                return false;
            }

            // handle doubles
            if (v is double)
            {
                return (double)v == 0 ? false : true;
            }

            // handle everything else
            return (double)x == 0 ? false : true;
        }

        public static implicit operator DateTime(Expression x)
        {
            if (x is ErrorExpression)
                (x as ErrorExpression).ThrowApplicableException();

            // evaluate
            var v = x.Evaluate();

            // handle dates
            if (v is DateTime)
            {
                return (DateTime)v;
            }

            // handle doubles
            if (v is double || v is int)
            {
                return DateTime.FromOADate((double)x);
            }

            // handle everything else
            CultureInfo _ci = Thread.CurrentThread.CurrentCulture;
            return (DateTime)Convert.ChangeType(v, typeof(DateTime), _ci);
        }

        #endregion ** implicit converters

        //---------------------------------------------------------------------------

        #region ** IComparable<Expression>

        public int CompareTo(Expression other)
        {
            // get both values
            var c1 = this.Evaluate() as IComparable;
            var c2 = other.Evaluate() as IComparable;

            // handle nulls
            if (c1 == null && c2 == null)
            {
                return 0;
            }
            if (c2 == null)
            {
                return -1;
            }
            if (c1 == null)
            {
                return +1;
            }

            // make sure types are the same
            if (c1.GetType() != c2.GetType())
            {
                try
                {
                    if (c1 is DateTime)
                        c2 = ((DateTime)other);
                    else if (c2 is DateTime)
                        c1 = ((DateTime)this);
                    else
                        c2 = Convert.ChangeType(c2, c1.GetType()) as IComparable;
                }
                catch (InvalidCastException) { return -1; }
                catch (FormatException) { return -1; }
                catch (OverflowException) { return -1; }
                catch (ArgumentNullException) { return -1; }
            }

            // compare
            return c1.CompareTo(c2);
        }

        #endregion ** IComparable<Expression>
<<<<<<< HEAD
=======

        //---------------------------------------------------------------------------

        #region ** ExpressionBase

        public override string LastParseItem
        {
            get { return _token?.Value?.ToString() ?? "Unknown value"; }
        }

        #endregion ** ExpressionBase
>>>>>>> 7c9ac037
    }

    /// <summary>
    /// Unary expression, e.g. +123
    /// </summary>
    internal class UnaryExpression : Expression
    {
        // ** fields
        private Expression _expr;

        // ** ctor
        public UnaryExpression(Token tk, Expression expr) : base(tk)
        {
            _expr = expr;
        }

        // ** object model
        override public object Evaluate()
        {
            switch (_token.ID)
            {
                case TKID.ADD:
                    return +(double)_expr;

                case TKID.SUB:
                    return -(double)_expr;
            }
            throw new ArgumentException("Bad expression.");
        }

        public override Expression Optimize()
        {
            _expr = _expr.Optimize();
            return _expr._token.Type == TKTYPE.LITERAL
                ? new Expression(this.Evaluate())
                : this;
        }

        public override string LastParseItem
        {
            get { return _expr.LastParseItem; }
        }
    }

    /// <summary>
    /// Binary expression, e.g. 1+2
    /// </summary>
    internal class BinaryExpression : Expression
    {
        // ** fields
        private Expression _lft;

        private Expression _rgt;

        // ** ctor
        public BinaryExpression(Token tk, Expression exprLeft, Expression exprRight) : base(tk)
        {
            _lft = exprLeft;
            _rgt = exprRight;
        }

        // ** object model
        override public object Evaluate()
        {
            // handle comparisons
            if (_token.Type == TKTYPE.COMPARE)
            {
                var cmp = _lft.CompareTo(_rgt);
                switch (_token.ID)
                {
                    case TKID.GT: return cmp > 0;
                    case TKID.LT: return cmp < 0;
                    case TKID.GE: return cmp >= 0;
                    case TKID.LE: return cmp <= 0;
                    case TKID.EQ: return cmp == 0;
                    case TKID.NE: return cmp != 0;
                }
            }

            // handle everything else
            switch (_token.ID)
            {
                case TKID.CONCAT:
                    return (string)_lft + (string)_rgt;

                case TKID.ADD:
                    return (double)_lft + (double)_rgt;

                case TKID.SUB:
                    return (double)_lft - (double)_rgt;

                case TKID.MUL:
                    return (double)_lft * (double)_rgt;

                case TKID.DIV:
                    return (double)_lft / (double)_rgt;

                case TKID.DIVINT:
                    return (double)(int)((double)_lft / (double)_rgt);

                case TKID.MOD:
                    return (double)(int)((double)_lft % (double)_rgt);

                case TKID.POWER:
                    var a = (double)_lft;
                    var b = (double)_rgt;
                    if (b == 0.0) return 1.0;
                    if (b == 0.5) return Math.Sqrt(a);
                    if (b == 1.0) return a;
                    if (b == 2.0) return a * a;
                    if (b == 3.0) return a * a * a;
                    if (b == 4.0) return a * a * a * a;
                    return Math.Pow((double)_lft, (double)_rgt);
            }
            throw new ArgumentException("Bad expression.");
        }

        public override Expression Optimize()
        {
            _lft = _lft.Optimize();
            _rgt = _rgt.Optimize();
            return _lft._token.Type == TKTYPE.LITERAL && _rgt._token.Type == TKTYPE.LITERAL
                ? new Expression(this.Evaluate())
                : this;
        }

        public override string LastParseItem
        {
            get { return _rgt.LastParseItem; }
        }
    }

    /// <summary>
    /// Function call expression, e.g. sin(0.5)
    /// </summary>
    internal class FunctionExpression : Expression
    {
        // ** fields
<<<<<<< HEAD
        private FunctionDefinition _fn;

        private List<Expression> _parms;

        // ** ctor
        internal FunctionExpression()
        {
        }
=======
        private readonly FunctionDefinition _fn;

        private readonly List<Expression> _parms;

        // ** ctor
        internal FunctionExpression()
        { }
>>>>>>> 7c9ac037

        public FunctionExpression(FunctionDefinition function, List<Expression> parms)
        {
            _fn = function;
            _parms = parms;
        }

        // ** object model
        override public object Evaluate()
        {
            return _fn.Function(_parms);
        }

        public override Expression Optimize()
        {
            bool allLits = true;
            if (_parms != null)
            {
                for (int i = 0; i < _parms.Count; i++)
                {
                    var p = _parms[i].Optimize();
                    _parms[i] = p;
                    if (p._token.Type != TKTYPE.LITERAL)
                    {
                        allLits = false;
                    }
                }
            }
            return allLits
                ? new Expression(this.Evaluate())
                : this;
        }

        public override string LastParseItem
        {
            get { return _parms.Last().LastParseItem; }
        }
    }

    /// <summary>
    /// Simple variable reference.
    /// </summary>
    internal class VariableExpression : Expression
    {
<<<<<<< HEAD
        private Dictionary<string, object> _dct;
        private string _name;
=======
        private readonly Dictionary<string, object> _dct;
        private readonly string _name;
>>>>>>> 7c9ac037

        public VariableExpression(Dictionary<string, object> dct, string name)
        {
            _dct = dct;
            _name = name;
        }

        public override object Evaluate()
        {
            return _dct[_name];
        }

        public override string LastParseItem
        {
            get { return _name; }
        }
    }

    /// <summary>
    /// Expression that represents an external object.
    /// </summary>
    internal class XObjectExpression :
        Expression,
        IEnumerable
    {
<<<<<<< HEAD
        private object _value;
=======
        private readonly object _value;
>>>>>>> 7c9ac037

        // ** ctor
        internal XObjectExpression(object value)
        {
            _value = value;
        }

        public object Value { get { return _value; } }

        // ** object model
        public override object Evaluate()
        {
            // use IValueObject if available
            var iv = _value as IValueObject;
            if (iv != null)
            {
                return iv.GetValue();
            }

            // return raw object
            return _value;
        }

        public IEnumerator GetEnumerator()
        {
            return (_value as IEnumerable).GetEnumerator();
        }

        public override string LastParseItem
        {
            get { return Value.ToString(); }
        }
    }

    /// <summary>
    /// Expression that represents an omitted parameter.
    /// </summary>
    internal class EmptyValueExpression : Expression
    {
        internal EmptyValueExpression() { }

        public override string LastParseItem
        {
            get { return "<EMPTY VALUE>"; }
        }
    }

    internal class ErrorExpression : Expression
    {
        internal enum ExpressionErrorType
        {
            CellReference,
            CellValue,
            DivisionByZero,
            NameNotRecognized,
            NoValueAvailable,
            NullValue,
            NumberInvalid
        }

        internal ErrorExpression(ExpressionErrorType eet)
            : base(new Token(eet, TKID.ATOM, TKTYPE.ERROR))
        { }

        public override object Evaluate()
        {
            return this._token.Value;
        }

        public void ThrowApplicableException()
        {
            var eet = (ExpressionErrorType)_token.Value;
            switch (eet)
            {
                // TODO: include last token in exception message
                case ExpressionErrorType.CellReference:
                    throw new CellReferenceException();
                case ExpressionErrorType.CellValue:
                    throw new CellValueException();
                case ExpressionErrorType.DivisionByZero:
                    throw new DivisionByZeroException();
                case ExpressionErrorType.NameNotRecognized:
                    throw new NameNotRecognizedException();
                case ExpressionErrorType.NoValueAvailable:
                    throw new NoValueAvailableException();
                case ExpressionErrorType.NullValue:
                    throw new NullValueException();
                case ExpressionErrorType.NumberInvalid:
                    throw new NumberException();
            }
        }
    }

    /// <summary>
    /// Interface supported by external objects that have to return a value
    /// other than themselves (e.g. a cell range object should return the
    /// cell content instead of the range itself).
    /// </summary>
    public interface IValueObject
    {
        object GetValue();
    }
}<|MERGE_RESOLUTION|>--- conflicted
+++ resolved
@@ -3,10 +3,7 @@
 using System.Collections;
 using System.Collections.Generic;
 using System.Globalization;
-<<<<<<< HEAD
-=======
 using System.Linq;
->>>>>>> 7c9ac037
 using System.Threading;
 
 namespace ClosedXML.Excel.CalcEngine
@@ -231,8 +228,6 @@
         }
 
         #endregion ** IComparable<Expression>
-<<<<<<< HEAD
-=======
 
         //---------------------------------------------------------------------------
 
@@ -244,7 +239,6 @@
         }
 
         #endregion ** ExpressionBase
->>>>>>> 7c9ac037
     }
 
     /// <summary>
@@ -383,16 +377,6 @@
     internal class FunctionExpression : Expression
     {
         // ** fields
-<<<<<<< HEAD
-        private FunctionDefinition _fn;
-
-        private List<Expression> _parms;
-
-        // ** ctor
-        internal FunctionExpression()
-        {
-        }
-=======
         private readonly FunctionDefinition _fn;
 
         private readonly List<Expression> _parms;
@@ -400,7 +384,6 @@
         // ** ctor
         internal FunctionExpression()
         { }
->>>>>>> 7c9ac037
 
         public FunctionExpression(FunctionDefinition function, List<Expression> parms)
         {
@@ -445,13 +428,8 @@
     /// </summary>
     internal class VariableExpression : Expression
     {
-<<<<<<< HEAD
-        private Dictionary<string, object> _dct;
-        private string _name;
-=======
         private readonly Dictionary<string, object> _dct;
         private readonly string _name;
->>>>>>> 7c9ac037
 
         public VariableExpression(Dictionary<string, object> dct, string name)
         {
@@ -477,11 +455,7 @@
         Expression,
         IEnumerable
     {
-<<<<<<< HEAD
-        private object _value;
-=======
         private readonly object _value;
->>>>>>> 7c9ac037
 
         // ** ctor
         internal XObjectExpression(object value)
