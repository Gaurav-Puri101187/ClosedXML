using ClosedXML.Excel.CalcEngine.Exceptions;
using ClosedXML.Excel.CalcEngine.Functions;
using System;
using System.Collections;
using System.Collections.Generic;
using System.Linq;
using System.Text;

namespace ClosedXML.Excel.CalcEngine
{
    internal static class MathTrig
    {
        private static readonly Random _rnd = new Random();

        public static void Register(CalcEngine ce)
        {
            ce.RegisterFunction("ABS", 1, Abs);
            ce.RegisterFunction("ACOS", 1, Acos);
            ce.RegisterFunction("ACOSH", 1, Acosh);
            ce.RegisterFunction("ASIN", 1, Asin);
            ce.RegisterFunction("ASINH", 1, Asinh);
            ce.RegisterFunction("ATAN", 1, Atan);
            ce.RegisterFunction("ATAN2", 2, Atan2);
            ce.RegisterFunction("ATANH", 1, Atanh);
            ce.RegisterFunction("CEILING", 1, Ceiling);
            ce.RegisterFunction("COMBIN", 2, Combin);
            ce.RegisterFunction("COS", 1, Cos);
            ce.RegisterFunction("COSH", 1, Cosh);
<<<<<<< HEAD
            ce.RegisterFunction("CSCH", 1, Csch);
=======
            ce.RegisterFunction("DECIMAL", 2, MathTrig.Decimal);
>>>>>>> 6eb333de
            ce.RegisterFunction("DEGREES", 1, Degrees);
            ce.RegisterFunction("EVEN", 1, Even);
            ce.RegisterFunction("EXP", 1, Exp);
            ce.RegisterFunction("FACT", 1, Fact);
            ce.RegisterFunction("FACTDOUBLE", 1, FactDouble);
            ce.RegisterFunction("FLOOR", 1, 2, Floor);
            ce.RegisterFunction("FLOOR.MATH", 1, 3, FloorMath);
            ce.RegisterFunction("GCD", 1, 255, Gcd);
            ce.RegisterFunction("INT", 1, Int);
            ce.RegisterFunction("LCM", 1, 255, Lcm);
            ce.RegisterFunction("LN", 1, Ln);
            ce.RegisterFunction("LOG", 1, 2, Log);
            ce.RegisterFunction("LOG10", 1, Log10);
            ce.RegisterFunction("MDETERM", 1, MDeterm);
            ce.RegisterFunction("MINVERSE", 1, MInverse);
            ce.RegisterFunction("MMULT", 2, MMult);
            ce.RegisterFunction("MOD", 2, Mod);
            ce.RegisterFunction("MROUND", 2, MRound);
            ce.RegisterFunction("MULTINOMIAL", 1, 255, Multinomial);
            ce.RegisterFunction("ODD", 1, Odd);
            ce.RegisterFunction("PI", 0, Pi);
            ce.RegisterFunction("POWER", 2, Power);
            ce.RegisterFunction("PRODUCT", 1, 255, Product);
            ce.RegisterFunction("QUOTIENT", 2, Quotient);
            ce.RegisterFunction("RADIANS", 1, Radians);
            ce.RegisterFunction("RAND", 0, Rand);
            ce.RegisterFunction("RANDBETWEEN", 2, RandBetween);
            ce.RegisterFunction("ROMAN", 1, 2, Roman);
            ce.RegisterFunction("ROUND", 2, Round);
            ce.RegisterFunction("ROUNDDOWN", 2, RoundDown);
            ce.RegisterFunction("ROUNDUP", 1, 2, RoundUp);
            ce.RegisterFunction("SERIESSUM", 4, SeriesSum);
            ce.RegisterFunction("SIGN", 1, Sign);
            ce.RegisterFunction("SIN", 1, Sin);
            ce.RegisterFunction("SINH", 1, Sinh);
            ce.RegisterFunction("SQRT", 1, Sqrt);
            ce.RegisterFunction("SQRTPI", 1, SqrtPi);
            ce.RegisterFunction("SUBTOTAL", 2, 255, Subtotal);
            ce.RegisterFunction("SUM", 1, int.MaxValue, Sum);
            ce.RegisterFunction("SUMIF", 2, 3, SumIf);
            ce.RegisterFunction("SUMPRODUCT", 1, 30, SumProduct);
            ce.RegisterFunction("SUMSQ", 1, 255, SumSq);
            //ce.RegisterFunction("SUMX2MY2", SumX2MY2, 1);
            //ce.RegisterFunction("SUMX2PY2", SumX2PY2, 1);
            //ce.RegisterFunction("SUMXMY2", SumXMY2, 1);
            ce.RegisterFunction("TAN", 1, Tan);
            ce.RegisterFunction("TANH", 1, Tanh);
            ce.RegisterFunction("TRUNC", 1, Trunc);
        }

        private static object Abs(List<Expression> p)
        {
            return Math.Abs(p[0]);
        }

        private static object Acos(List<Expression> p)
        {
            return Math.Acos(p[0]);
        }

        private static object Asin(List<Expression> p)
        {
            return Math.Asin(p[0]);
        }

        private static object Atan(List<Expression> p)
        {
            return Math.Atan(p[0]);
        }

        private static object Atan2(List<Expression> p)
        {
            return Math.Atan2(p[0], p[1]);
        }

        private static object Ceiling(List<Expression> p)
        {
            return Math.Ceiling(p[0]);
        }

        private static object Cos(List<Expression> p)
        {
            return Math.Cos(p[0]);
        }

        private static object Cosh(List<Expression> p)
        {
            return Math.Cosh(p[0]);
        }

<<<<<<< HEAD
        private static object Csch(List<Expression> p)
        {
            if (Math.Abs((double)p[0].Evaluate()) < Double.Epsilon)
                throw new DivisionByZeroException();

            return 1 / Math.Sinh(p[0]);
=======
        private static object Decimal(List<Expression> p)
        {
            string source = p[0];
            double radix = p[1];

            if (radix < 2 || radix > 36)
                throw new NumberException();

            var asciiValues = Encoding.ASCII.GetBytes(source.ToUpperInvariant());

            double result = 0;
            int i = 0;

            foreach (byte digit in asciiValues)
            {
                if (digit > 90)
                {
                    throw new NumberException();
                }

                int digitNumber = digit >= 48 && digit < 58
                    ? digit - 48
                    : digit - 55;

                if (digitNumber > radix - 1)
                    throw new NumberException();

                result = result * radix + digitNumber;
                i++;
            }

            return result;
>>>>>>> 6eb333de
        }

        private static object Exp(List<Expression> p)
        {
            return Math.Exp(p[0]);
        }

        private static object Floor(List<Expression> p)
        {
            double number = p[0];
            double significance = 1;
            if (p.Count > 1)
                significance = p[1];

            if (significance < 0)
            {
                number = -number;
                significance = -significance;

                return -Math.Floor(number / significance) * significance;
            }
            else if (significance == 1)
                return Math.Floor(number);
            else
                return Math.Floor(number / significance) * significance;
        }

        private static object FloorMath(List<Expression> p)
        {
            double number = p[0];
            double significance = 1;
            if (p.Count > 1) significance = p[1];

            double mode = 0;
            if (p.Count > 2) mode = p[2];

            if (number >= 0)
                return Math.Floor(number / Math.Abs(significance)) * Math.Abs(significance);
            else if (mode >= 0)
                return Math.Floor(number / Math.Abs(significance)) * Math.Abs(significance);
            else
                return -Math.Floor(-number / Math.Abs(significance)) * Math.Abs(significance);
        }

        private static object Int(List<Expression> p)
        {
            return (int)((double)p[0]);
        }

        private static object Ln(List<Expression> p)
        {
            return Math.Log(p[0]);
        }

        private static object Log(List<Expression> p)
        {
            var lbase = p.Count > 1 ? (double)p[1] : 10;
            return Math.Log(p[0], lbase);
        }

        private static object Log10(List<Expression> p)
        {
            return Math.Log10(p[0]);
        }

        private static object Pi(List<Expression> p)
        {
            return Math.PI;
        }

        private static object Power(List<Expression> p)
        {
            return Math.Pow(p[0], p[1]);
        }

        private static object Rand(List<Expression> p)
        {
            return _rnd.NextDouble();
        }

        private static object RandBetween(List<Expression> p)
        {
            return _rnd.Next((int)(double)p[0], (int)(double)p[1]);
        }

        private static object Sign(List<Expression> p)
        {
            return Math.Sign(p[0]);
        }

        private static object Sin(List<Expression> p)
        {
            return Math.Sin(p[0]);
        }

        private static object Sinh(List<Expression> p)
        {
            return Math.Sinh(p[0]);
        }

        private static object Sqrt(List<Expression> p)
        {
            return Math.Sqrt(p[0]);
        }

        private static object Sum(List<Expression> p)
        {
            var tally = new Tally();
            foreach (var e in p)
            {
                tally.Add(e);
            }
            return tally.Sum();
        }

        private static object SumIf(List<Expression> p)
        {
            // get parameters
            var range = p[0] as IEnumerable;
            var sumRange = p.Count < 3 ? range : p[2] as IEnumerable;
            var criteria = p[1].Evaluate();

            // build list of values in range and sumRange
            var rangeValues = new List<object>();
            foreach (var value in range)
            {
                rangeValues.Add(value);
            }
            var sumRangeValues = new List<object>();
            foreach (var value in sumRange)
            {
                sumRangeValues.Add(value);
            }

            // compute total
            var ce = new CalcEngine();
            var tally = new Tally();
            for (var i = 0; i < Math.Min(rangeValues.Count, sumRangeValues.Count); i++)
            {
                if (CalcEngineHelpers.ValueSatisfiesCriteria(rangeValues[i], criteria, ce))
                {
                    tally.AddValue(sumRangeValues[i]);
                }
            }

            // done
            return tally.Sum();
        }

        private static object SumProduct(List<Expression> p)
        {
            // all parameters should be IEnumerable
            if (p.Any(param => !(param is IEnumerable)))
                throw new NoValueAvailableException();

            var counts = p.Cast<IEnumerable>().Select(param =>
            {
                int i = 0;
                foreach (var item in param)
                    i++;
                return i;
            })
            .Distinct();

            // All parameters should have the same length
            if (counts.Count() > 1)
                throw new NoValueAvailableException();

            var values = p
                .Cast<IEnumerable>()
                .Select(range => range.Cast<double>().ToList());

            return Enumerable.Range(0, counts.Single())
                .Aggregate(0d, (t, i) =>
                    t + values.Aggregate(1d,
                        (product, list) => product * list[i]
                    )
                );
        }

        private static object Tan(List<Expression> p)
        {
            return Math.Tan(p[0]);
        }

        private static object Tanh(List<Expression> p)
        {
            return Math.Tanh(p[0]);
        }

        private static object Trunc(List<Expression> p)
        {
            return (double)(int)((double)p[0]);
        }

        public static double DegreesToRadians(double degrees)
        {
            return (Math.PI / 180.0) * degrees;
        }

        public static double RadiansToDegrees(double radians)
        {
            return (180.0 / Math.PI) * radians;
        }

        public static double GradsToRadians(double grads)
        {
            return (grads / 200.0) * Math.PI;
        }

        public static double RadiansToGrads(double radians)
        {
            return (radians / Math.PI) * 200.0;
        }

        public static double DegreesToGrads(double degrees)
        {
            return (degrees / 9.0) * 10.0;
        }

        public static double GradsToDegrees(double grads)
        {
            return (grads / 10.0) * 9.0;
        }

        public static double ASinh(double x)
        {
            return (Math.Log(x + Math.Sqrt(x * x + 1.0)));
        }

        private static object Acosh(List<Expression> p)
        {
            return XLMath.ACosh(p[0]);
        }

        private static object Asinh(List<Expression> p)
        {
            return XLMath.ASinh(p[0]);
        }

        private static object Atanh(List<Expression> p)
        {
            return XLMath.ATanh(p[0]);
        }

        private static object Combin(List<Expression> p)
        {
            Int32 n = (int)p[0];
            Int32 k = (int)p[1];
            return XLMath.Combin(n, k);
        }

        private static object Degrees(List<Expression> p)
        {
            return p[0] * (180.0 / Math.PI);
        }

        private static object Fact(List<Expression> p)
        {
            var num = Math.Floor(p[0]);
            double fact = 1.0;
            if (num > 1)
                for (int i = 2; i <= num; i++)
                    fact *= i;
            return fact;
        }

        private static object FactDouble(List<Expression> p)
        {
            var num = Math.Floor(p[0]);
            double fact = 1.0;
            if (num > 1)
            {
                var start = Math.Abs(num % 2) < XLHelper.Epsilon ? 2 : 1;
                for (int i = start; i <= num; i = i + 2)
                    fact *= i;
            }
            return fact;
        }

        private static object Gcd(List<Expression> p)
        {
            return p.Select(v => (int)v).Aggregate(Gcd);
        }

        private static int Gcd(int a, int b)
        {
            return b == 0 ? a : Gcd(b, a % b);
        }

        private static object Lcm(List<Expression> p)
        {
            return p.Select(v => (int)v).Aggregate(Lcm);
        }

        private static int Lcm(int a, int b)
        {
            if (a == 0 || b == 0) return 0;
            return a * (b / Gcd(a, b));
        }

        private static object Mod(List<Expression> p)
        {
            double number = p[0];
            double divisor = p[1];

            return number - Math.Floor(number / divisor) * divisor;
        }

        private static object MRound(List<Expression> p)
        {
            var n = (Decimal)(Double)p[0];
            var k = (Decimal)(Double)p[1];

            var mod = n % k;
            var mult = Math.Floor(n / k);
            var div = k / 2;

            if (Math.Abs(mod - div) <= (Decimal)XLHelper.Epsilon) return (k * mult) + k;

            return k * mult;
        }

        private static object Multinomial(List<Expression> p)
        {
            return Multinomial(p.Select(v => (double)v).ToList());
        }

        private static double Multinomial(List<double> numbers)
        {
            double numbersSum = 0;
            foreach (var number in numbers)
                numbersSum += number;

            double maxNumber = numbers.Max();
            var denomFactorPowers = new double[(uint)numbers.Max() + 1];
            foreach (var number in numbers)
                for (int i = 2; i <= number; i++)
                    denomFactorPowers[i]++;
            for (int i = 2; i < denomFactorPowers.Length; i++)
                denomFactorPowers[i]--; // reduce with nominator;

            int currentFactor = 2;
            double currentPower = 1;
            double result = 1;
            for (double i = maxNumber + 1; i <= numbersSum; i++)
            {
                double tempDenom = 1;
                while (tempDenom < result && currentFactor < denomFactorPowers.Length)
                {
                    if (currentPower > denomFactorPowers[currentFactor])
                    {
                        currentFactor++;
                        currentPower = 1;
                    }
                    else
                    {
                        tempDenom *= currentFactor;
                        currentPower++;
                    }
                }
                result = result / tempDenom * i;
            }

            return result;
        }

        private static object Odd(List<Expression> p)
        {
            var num = (int)Math.Ceiling(p[0]);
            var addValue = num >= 0 ? 1 : -1;
            return XLMath.IsOdd(num) ? num : num + addValue;
        }

        private static object Even(List<Expression> p)
        {
            var num = (int)Math.Ceiling(p[0]);
            var addValue = num >= 0 ? 1 : -1;
            return XLMath.IsEven(num) ? num : num + addValue;
        }

        private static object Product(List<Expression> p)
        {
            if (p.Count == 0) return 0;
            Double total = 1;
            p.ForEach(v => total *= v);
            return total;
        }

        private static object Quotient(List<Expression> p)
        {
            Double n = p[0];
            Double k = p[1];

            return (int)(n / k);
        }

        private static object Radians(List<Expression> p)
        {
            return p[0] * Math.PI / 180.0;
        }

        private static object Roman(List<Expression> p)
        {
            Int32 intTemp;
            Boolean boolTemp;
            if (p.Count == 1
                || (Boolean.TryParse(p[1]._token.Value.ToString(), out boolTemp) && boolTemp)
                || (Int32.TryParse(p[1]._token.Value.ToString(), out intTemp) && intTemp == 1))
                return XLMath.ToRoman((int)p[0]);

            throw new ArgumentException("Can only support classic roman types.");
        }

        private static object Round(List<Expression> p)
        {
            var value = (Double)p[0];
            var digits = (Int32)(Double)p[1];
            if (digits >= 0)
            {
                return Math.Round(value, digits, MidpointRounding.AwayFromZero);
            }
            else
            {
                digits = Math.Abs(digits);
                double temp = value / Math.Pow(10, digits);
                temp = Math.Round(temp, 0, MidpointRounding.AwayFromZero);
                return temp * Math.Pow(10, digits);
            }
        }

        private static object RoundDown(List<Expression> p)
        {
            var value = (Double)p[0];
            var digits = (Int32)(Double)p[1];

            if (value >= 0)
                return Math.Floor(value * Math.Pow(10, digits)) / Math.Pow(10, digits);

            return Math.Ceiling(value * Math.Pow(10, digits)) / Math.Pow(10, digits);
        }

        private static object RoundUp(List<Expression> p)
        {
            var value = (Double)p[0];
            var digits = (Int32)(Double)p[1];

            if (value >= 0)
                return Math.Ceiling(value * Math.Pow(10, digits)) / Math.Pow(10, digits);

            return Math.Floor(value * Math.Pow(10, digits)) / Math.Pow(10, digits);
        }

        private static object SeriesSum(List<Expression> p)
        {
            var x = (Double)p[0];
            var n = (Double)p[1];
            var m = (Double)p[2];
            var obj = p[3] as XObjectExpression;

            if (obj == null)
                return p[3] * Math.Pow(x, n);

            Double total = 0;
            Int32 i = 0;
            foreach (var e in obj)
            {
                total += (double)e * Math.Pow(x, n + i * m);
                i++;
            }

            return total;
        }

        private static object SqrtPi(List<Expression> p)
        {
            var num = (Double)p[0];
            return Math.Sqrt(Math.PI * num);
        }

        private static object Subtotal(List<Expression> p)
        {
            var fId = (int)(Double)p[0];
            var tally = new Tally(p.Skip(1));

            switch (fId)
            {
                case 1:
                    return tally.Average();

                case 2:
                    return tally.Count(true);

                case 3:
                    return tally.Count(false);

                case 4:
                    return tally.Max();

                case 5:
                    return tally.Min();

                case 6:
                    return tally.Product();

                case 7:
                    return tally.Std();

                case 8:
                    return tally.StdP();

                case 9:
                    return tally.Sum();

                case 10:
                    return tally.Var();

                case 11:
                    return tally.VarP();

                default:
                    throw new ArgumentException("Function not supported.");
            }
        }

        private static object SumSq(List<Expression> p)
        {
            var t = new Tally(p);
            return t.NumericValues().Sum(v => Math.Pow(v, 2));
        }

        private static object MMult(List<Expression> p)
        {
            Double[,] A = GetArray(p[0]);
            Double[,] B = GetArray(p[1]);

            if (A.GetLength(0) != B.GetLength(0) || A.GetLength(1) != B.GetLength(1))
                throw new ArgumentException("Ranges must have the same number of rows and columns.");

            var C = new double[A.GetLength(0), A.GetLength(1)];
            for (int i = 0; i < A.GetLength(0); i++)
            {
                for (int j = 0; j < B.GetLength(1); j++)
                {
                    for (int k = 0; k < A.GetLength(1); k++)
                    {
                        C[i, j] += A[i, k] * B[k, j];
                    }
                }
            }

            return C;
        }

        private static double[,] GetArray(Expression expression)
        {
            var oExp1 = expression as XObjectExpression;
            if (oExp1 == null) return new[,] { { (Double)expression } };

            var range = (oExp1.Value as CellRangeReference).Range;
            var rowCount = range.RowCount();
            var columnCount = range.ColumnCount();
            var arr = new double[rowCount, columnCount];

            for (int row = 0; row < rowCount; row++)
            {
                for (int column = 0; column < columnCount; column++)
                {
                    arr[row, column] = range.Cell(row + 1, column + 1).GetDouble();
                }
            }

            return arr;
        }

        private static object MDeterm(List<Expression> p)
        {
            var arr = GetArray(p[0]);
            var m = new XLMatrix(arr);

            return m.Determinant();
        }

        private static object MInverse(List<Expression> p)
        {
            var arr = GetArray(p[0]);
            var m = new XLMatrix(arr);

            return m.Invert().mat;
        }
    }
}<|MERGE_RESOLUTION|>--- conflicted
+++ resolved
@@ -26,11 +26,8 @@
             ce.RegisterFunction("COMBIN", 2, Combin);
             ce.RegisterFunction("COS", 1, Cos);
             ce.RegisterFunction("COSH", 1, Cosh);
-<<<<<<< HEAD
             ce.RegisterFunction("CSCH", 1, Csch);
-=======
             ce.RegisterFunction("DECIMAL", 2, MathTrig.Decimal);
->>>>>>> 6eb333de
             ce.RegisterFunction("DEGREES", 1, Degrees);
             ce.RegisterFunction("EVEN", 1, Even);
             ce.RegisterFunction("EXP", 1, Exp);
@@ -121,14 +118,14 @@
             return Math.Cosh(p[0]);
         }
 
-<<<<<<< HEAD
         private static object Csch(List<Expression> p)
         {
             if (Math.Abs((double)p[0].Evaluate()) < Double.Epsilon)
                 throw new DivisionByZeroException();
 
             return 1 / Math.Sinh(p[0]);
-=======
+        }
+
         private static object Decimal(List<Expression> p)
         {
             string source = p[0];
@@ -161,7 +158,6 @@
             }
 
             return result;
->>>>>>> 6eb333de
         }
 
         private static object Exp(List<Expression> p)
