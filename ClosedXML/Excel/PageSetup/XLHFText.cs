--- conflicted
+++ resolved
@@ -1,5 +1,4 @@
-<<<<<<< HEAD
-﻿using System;
+using System;
 using System.Text;
 
 #if _NETSTANDARD_
@@ -105,109 +104,4 @@
         }
 
     }
-}
-=======
-using System;
-using System.Text;
-
-namespace ClosedXML.Excel
-{
-    internal class XLHFText
-    {
-        private readonly XLHFItem _hfItem;
-        public XLHFText(XLRichString richText, XLHFItem hfItem)
-        {
-            RichText = richText;
-            _hfItem = hfItem;
-        }
-        public XLRichString RichText { get; private set; }
-
-        public String GetHFText(String prevText)
-        {
-            var wsFont = _hfItem.HeaderFooter.Worksheet.Style.Font;
-
-            var isRichText = RichText.FontName != null && RichText.FontName != wsFont.FontName
-                             || RichText.Bold != wsFont.Bold
-                             || RichText.Italic != wsFont.Italic
-                             || RichText.Strikethrough != wsFont.Strikethrough
-                             || RichText.FontSize > 0 && Math.Abs(RichText.FontSize - wsFont.FontSize) > XLHelper.Epsilon
-                             || RichText.VerticalAlignment != wsFont.VerticalAlignment
-                             || RichText.Underline != wsFont.Underline
-                             || !RichText.FontColor.Equals(wsFont.FontColor);
-
-            if (!isRichText)
-                return RichText.Text;
-
-            StringBuilder sb = new StringBuilder();
-
-            if (RichText.FontName != null && RichText.FontName != wsFont.FontName)
-                sb.Append("&\"" + RichText.FontName);
-            else
-                sb.Append("&\"-");
-
-            if (RichText.Bold && RichText.Italic)
-                sb.Append(",Bold Italic\"");
-            else if (RichText.Bold)
-                sb.Append(",Bold\"");
-            else if (RichText.Italic)
-                sb.Append(",Italic\"");
-            else
-                sb.Append(",Regular\"");
-
-            if (RichText.FontSize > 0 && Math.Abs(RichText.FontSize - wsFont.FontSize) > XLHelper.Epsilon)
-                sb.Append("&" + RichText.FontSize);
-
-            if (RichText.Strikethrough && !wsFont.Strikethrough)
-                sb.Append("&S");
-
-            if (RichText.VerticalAlignment != wsFont.VerticalAlignment)
-            {
-                if (RichText.VerticalAlignment == XLFontVerticalTextAlignmentValues.Subscript)
-                    sb.Append("&Y");
-                else if (RichText.VerticalAlignment == XLFontVerticalTextAlignmentValues.Superscript)
-                    sb.Append("&X");
-            }
-
-            if (RichText.Underline != wsFont.Underline)
-            {
-                if (RichText.Underline == XLFontUnderlineValues.Single)
-                    sb.Append("&U");
-                else if (RichText.Underline == XLFontUnderlineValues.Double)
-                    sb.Append("&E");
-            }
-
-            var lastColorPosition = prevText.LastIndexOf("&K");
-
-            if (
-                (lastColorPosition >= 0 && !RichText.FontColor.Equals(XLColor.FromHtml("#" + prevText.Substring(lastColorPosition + 2, 6))))
-                || (lastColorPosition == -1 && !RichText.FontColor.Equals(wsFont.FontColor))
-                )
-                sb.Append("&K" + RichText.FontColor.Color.ToHex().Substring(2));
-
-            sb.Append(RichText.Text);
-
-            if (RichText.Underline != wsFont.Underline)
-            {
-                if (RichText.Underline == XLFontUnderlineValues.Single)
-                    sb.Append("&U");
-                else if (RichText.Underline == XLFontUnderlineValues.Double)
-                    sb.Append("&E");
-            }
-
-            if (RichText.VerticalAlignment != wsFont.VerticalAlignment)
-            {
-                if (RichText.VerticalAlignment == XLFontVerticalTextAlignmentValues.Subscript)
-                    sb.Append("&Y");
-                else if (RichText.VerticalAlignment == XLFontVerticalTextAlignmentValues.Superscript)
-                    sb.Append("&X");
-            }
-
-            if (RichText.Strikethrough && !wsFont.Strikethrough)
-                sb.Append("&S");
-
-            return sb.ToString();
-        }
-
-    }
-}
->>>>>>> 3b32039e
+}