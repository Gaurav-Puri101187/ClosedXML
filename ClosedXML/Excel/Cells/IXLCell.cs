using System;
using System.Collections;
using System.Collections.Generic;
using System.Data;

namespace ClosedXML.Excel
{
    public enum XLCellValues { Text, Number, Boolean, DateTime, TimeSpan }

    public enum XLClearOptions
    {
        ContentsAndFormats,
        Contents,
        Formats
    }

    public interface IXLCell
    {
        /// <summary>
        /// Gets or sets the cell's value. To get a strongly typed object use the method GetValue&lt;T&gt;.
        /// <para>If the object is an IEnumerable ClosedXML will copy the collection's data into a table starting from this cell.</para>
        /// <para>If the object is a range ClosedXML will copy the range starting from this cell.</para>
        /// <para>Setting the value to an object (not IEnumerable/range) will call the object's ToString() method.</para>
        /// <para>ClosedXML will try to translate it to the corresponding type, if it can't then the value will be left as a string.</para>
        /// </summary>
        /// <value>
        /// The object containing the value(s) to set.
        /// </value>
        Object Value { get; set; }

        /// <summary>Gets this cell's address, relative to the worksheet.</summary>
        /// <value>The cell's address.</value>
        IXLAddress Address { get;  }

        /// <summary>
        /// Gets or sets the type of this cell's data.
        /// <para>Changing the data type will cause ClosedXML to covert the current value to the new data type.</para>
        /// <para>An exception will be thrown if the current value cannot be converted to the new data type.</para>
        /// </summary>
        /// <value>
        /// The type of the cell's data.
        /// </value>
        /// <exception cref="ArgumentException"></exception>
        XLCellValues DataType { get; set; }

        /// <summary>
        /// Sets the type of this cell's data.
        /// <para>Changing the data type will cause ClosedXML to covert the current value to the new data type.</para>
        /// <para>An exception will be thrown if the current value cannot be converted to the new data type.</para>
        /// </summary>
        /// <param name="dataType">Type of the data.</param>
        /// <returns></returns>
        IXLCell SetDataType(XLCellValues dataType);

        /// <summary>
        /// Sets the cell's value.
        /// <para>If the object is an IEnumerable ClosedXML will copy the collection's data into a table starting from this cell.</para>
        /// <para>If the object is a range ClosedXML will copy the range starting from this cell.</para>
        /// <para>Setting the value to an object (not IEnumerable/range) will call the object's ToString() method.</para>
        /// <para>ClosedXML will try to translate it to the corresponding type, if it can't then the value will be left as a string.</para>
        /// </summary>
        /// <value>
        /// The object containing the value(s) to set.
        /// </value>
        IXLCell SetValue<T>(T value);

        /// <summary>
        /// Gets the cell's value converted to the T type.
        /// <para>ClosedXML will try to covert the current value to the T type.</para>
        /// <para>An exception will be thrown if the current value cannot be converted to the T type.</para>
        /// </summary>
        /// <typeparam name="T">The return type.</typeparam>
        /// <exception cref="ArgumentException"></exception>
        T GetValue<T>();

        /// <summary>
        /// Gets the cell's value converted to a String.
        /// </summary>
        String GetString();

        /// <summary>
        /// Gets the cell's value formatted depending on the cell's data type and style.
        /// </summary>
        String GetFormattedString();

        /// <summary>
        /// Gets the cell's value converted to Double.
        /// <para>ClosedXML will try to covert the current value to Double.</para>
        /// <para>An exception will be thrown if the current value cannot be converted to Double.</para>
        /// </summary>
        Double GetDouble();

        /// <summary>
        /// Gets the cell's value converted to Boolean.
        /// <para>ClosedXML will try to covert the current value to Boolean.</para>
        /// <para>An exception will be thrown if the current value cannot be converted to Boolean.</para>
        /// </summary>
        Boolean GetBoolean();

        /// <summary>
        /// Gets the cell's value converted to DateTime.
        /// <para>ClosedXML will try to covert the current value to DateTime.</para>
        /// <para>An exception will be thrown if the current value cannot be converted to DateTime.</para>
        /// </summary>
        DateTime GetDateTime();

        /// <summary>
        /// Gets the cell's value converted to TimeSpan.
        /// <para>ClosedXML will try to covert the current value to TimeSpan.</para>
        /// <para>An exception will be thrown if the current value cannot be converted to TimeSpan.</para>
        /// </summary>
        TimeSpan GetTimeSpan();

        XLHyperlink GetHyperlink();

        Boolean TryGetValue<T>(out T value);



        Boolean HasHyperlink { get; }

        /// <summary>
        /// Clears the contents of this cell.
        /// </summary>
        /// <param name="clearOptions">Specify what you want to clear.</param>
        IXLCell Clear(XLClearOptions clearOptions = XLClearOptions.ContentsAndFormats);

        /// <summary>
        /// Deletes the current cell and shifts the surrounding cells according to the shiftDeleteCells parameter.
        /// </summary>
        /// <param name="shiftDeleteCells">How to shift the surrounding cells.</param>
        void Delete(XLShiftDeletedCells shiftDeleteCells);

        /// <summary>
        /// Gets or sets the cell's formula with A1 references.
        /// </summary>
        /// <value>The formula with A1 references.</value>
        String FormulaA1 { get; set; }

        IXLCell SetFormulaA1(String formula);

        /// <summary>
        /// Gets or sets the cell's formula with R1C1 references.
        /// </summary>
        /// <value>The formula with R1C1 references.</value>
        String FormulaR1C1 { get; set; }

        IXLCell SetFormulaR1C1(String formula);

        /// <summary>
        /// Returns this cell as an IXLRange.
        /// </summary>
        IXLRange AsRange();


        /// <summary>
        /// Gets or sets the cell's style.
        /// </summary>
        IXLStyle Style { get; set; }

        /// <summary>
        /// Gets or sets a value indicating whether this cell's text should be shared or not.
        /// </summary>
        /// <value>
        ///   If false the cell's text will not be shared and stored as an inline value.
        /// </value>
        Boolean ShareString { get; set; }

        /// <summary>
        /// Inserts the IEnumerable data elements and returns the range it occupies.
        /// </summary>
        /// <param name="data">The IEnumerable data.</param>
        IXLRange InsertData(IEnumerable data);

        /// <summary>
<<<<<<< HEAD
        /// Inserts the data of a data table.
        /// </summary>
        /// <param name="dataTable">The data table.</param>
        /// <returns>The range occupied by the inserted data</returns>
        IXLRange InsertData(DataTable dataTable);
=======
        /// Inserts the IEnumerable data elements and returns the range it occupies.
        /// </summary>
        /// <param name="data">The IEnumerable data.</param>
        /// <param name="tranpose">if set to <c>true</c> the data will be transposed before inserting.</param>
        /// <returns></returns>
        IXLRange InsertData(IEnumerable data, Boolean tranpose);
>>>>>>> 9ac8f65b

        /// <summary>
        /// Inserts the IEnumerable data elements as a table and returns it.
        /// <para>The new table will receive a generic name: Table#</para>
        /// </summary>
        /// <param name="data">The table data.</param>
        IXLTable InsertTable<T>(IEnumerable<T> data);

        /// <summary>
        /// Inserts the IEnumerable data elements as a table and returns it.
        /// <para>The new table will receive a generic name: Table#</para>
        /// </summary>
        /// <param name="data">The table data.</param>
        /// <param name="createTable">
        /// if set to <c>true</c> it will create an Excel table.
        /// <para>if set to <c>false</c> the table will be created in memory.</para>
        /// </param>
        IXLTable InsertTable<T>(IEnumerable<T> data, Boolean createTable);

        /// <summary>
        /// Creates an Excel table from the given IEnumerable data elements.
        /// </summary>
        /// <param name="data">The table data.</param>
        /// <param name="tableName">Name of the table.</param>
        IXLTable InsertTable<T>(IEnumerable<T> data, String tableName);

        /// <summary>
        /// Inserts the IEnumerable data elements as a table and returns it.
        /// </summary>
        /// <param name="data">The table data.</param>
        /// <param name="tableName">Name of the table.</param>
        /// <param name="createTable">
        /// if set to <c>true</c> it will create an Excel table.
        /// <para>if set to <c>false</c> the table will be created in memory.</para>
        /// </param>
        IXLTable InsertTable<T>(IEnumerable<T> data, String tableName, Boolean createTable);


        /// <summary>
        /// Inserts the DataTable data elements as a table and returns it.
        /// <para>The new table will receive a generic name: Table#</para>
        /// </summary>
        /// <param name="data">The table data.</param>
        IXLTable InsertTable(DataTable data);

        /// <summary>
        /// Inserts the DataTable data elements as a table and returns it.
        /// <para>The new table will receive a generic name: Table#</para>
        /// </summary>
        /// <param name="data">The table data.</param>
        /// <param name="createTable">
        /// if set to <c>true</c> it will create an Excel table.
        /// <para>if set to <c>false</c> the table will be created in memory.</para>
        /// </param>
        IXLTable InsertTable(DataTable data, Boolean createTable);

        /// <summary>
        /// Creates an Excel table from the given DataTable data elements.
        /// </summary>
        /// <param name="data">The table data.</param>
        /// <param name="tableName">Name of the table.</param>
        IXLTable InsertTable(DataTable data, String tableName);

        /// <summary>
        /// Inserts the DataTable data elements as a table and returns it.
        /// </summary>
        /// <param name="data">The table data.</param>
        /// <param name="tableName">Name of the table.</param>
        /// <param name="createTable">
        /// if set to <c>true</c> it will create an Excel table.
        /// <para>if set to <c>false</c> the table will be created in memory.</para>
        /// </param>
        IXLTable InsertTable(DataTable data, String tableName, Boolean createTable);


        XLHyperlink Hyperlink { get; set; }
        IXLWorksheet Worksheet { get; }

        IXLDataValidation DataValidation { get; }
        IXLDataValidation NewDataValidation { get; }
        IXLDataValidation SetDataValidation();


        IXLCells InsertCellsAbove(int numberOfRows);
        IXLCells InsertCellsBelow(int numberOfRows);
        IXLCells InsertCellsAfter(int numberOfColumns);
        IXLCells InsertCellsBefore(int numberOfColumns);

        /// <summary>
        /// Creates a named range out of this cell.
        /// <para>If the named range exists, it will add this range to that named range.</para>
        /// <para>The default scope for the named range is Workbook.</para>
        /// </summary>
        /// <param name="rangeName">Name of the range.</param>
        IXLCell AddToNamed(String rangeName);

        /// <summary>
        /// Creates a named range out of this cell.
        /// <para>If the named range exists, it will add this range to that named range.</para>
        /// <param name="rangeName">Name of the range.</param>
        /// <param name="scope">The scope for the named range.</param>
        /// </summary>
        IXLCell AddToNamed(String rangeName, XLScope scope);

        /// <summary>
        /// Creates a named range out of this cell.
        /// <para>If the named range exists, it will add this range to that named range.</para>
        /// <param name="rangeName">Name of the range.</param>
        /// <param name="scope">The scope for the named range.</param>
        /// <param name="comment">The comments for the named range.</param>
        /// </summary>
        IXLCell AddToNamed(String rangeName, XLScope scope, String comment);

        IXLCell CopyFrom(IXLCell otherCell);
        IXLCell CopyFrom(String otherCell);
        IXLCell CopyTo(IXLCell target);
        IXLCell CopyTo(String target);

        String ValueCached { get; }

        IXLRichText RichText { get; }
        Boolean HasRichText { get; }
        IXLComment Comment { get; }
        Boolean HasComment { get; }

        Boolean IsMerged();
        Boolean IsEmpty();
        Boolean IsEmpty(Boolean includeFormats);

        IXLCell CellAbove();
        IXLCell CellAbove(Int32 step);
        IXLCell CellBelow();
        IXLCell CellBelow(Int32 step);
        IXLCell CellLeft();
        IXLCell CellLeft(Int32 step);
        IXLCell CellRight();
        IXLCell CellRight(Int32 step);

        IXLColumn WorksheetColumn();
        IXLRow WorksheetRow();

        Boolean HasDataValidation { get; }

        IXLConditionalFormat AddConditionalFormat();

        void Select();

        Boolean Active { get; set; }
        IXLCell SetActive(Boolean value = true);

        Boolean HasFormula { get; }
        Boolean HasArrayFormula { get; }

        IXLRangeAddress FormulaReference { get; set; }
    }
}<|MERGE_RESOLUTION|>--- conflicted
+++ resolved
@@ -173,20 +173,20 @@
         IXLRange InsertData(IEnumerable data);
 
         /// <summary>
-<<<<<<< HEAD
+
         /// Inserts the data of a data table.
         /// </summary>
         /// <param name="dataTable">The data table.</param>
         /// <returns>The range occupied by the inserted data</returns>
         IXLRange InsertData(DataTable dataTable);
-=======
+
+        /// <summary>
         /// Inserts the IEnumerable data elements and returns the range it occupies.
         /// </summary>
         /// <param name="data">The IEnumerable data.</param>
         /// <param name="tranpose">if set to <c>true</c> the data will be transposed before inserting.</param>
         /// <returns></returns>
         IXLRange InsertData(IEnumerable data, Boolean tranpose);
->>>>>>> 9ac8f65b
 
         /// <summary>
         /// Inserts the IEnumerable data elements as a table and returns it.
