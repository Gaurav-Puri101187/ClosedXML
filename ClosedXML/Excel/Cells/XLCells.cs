using System;
using System.Collections;
using System.Collections.Generic;

namespace ClosedXML.Excel
{
    using System.Linq;

    internal class XLCells : XLStylizedBase, IXLCells, IXLStylized, IEnumerable<XLCell>
    {
<<<<<<< HEAD
=======
        public Boolean StyleChanged { get; set; }

>>>>>>> 8e12013e
        #region Fields

        private readonly bool _includeFormats;
        private readonly List<XLRangeAddress> _rangeAddresses = new List<XLRangeAddress>();
        private readonly bool _usedCellsOnly;
        private readonly Func<IXLCell, Boolean> _predicate;

        #endregion Fields

        #region Constructor

        public XLCells(bool usedCellsOnly, bool includeFormats, Func<IXLCell, Boolean> predicate = null)
            :base(XLStyle.Default.Value)
        {
            _usedCellsOnly = usedCellsOnly;
            _includeFormats = includeFormats;
            _predicate = predicate;
        }

        #endregion Constructor

        #region IEnumerable<XLCell> Members

        public IEnumerator<XLCell> GetEnumerator()
        {
            var cellsInRanges = new Dictionary<XLWorksheet, HashSet<XLSheetPoint>>();
            Boolean oneRange = _rangeAddresses.Count == 1;
            foreach (XLRangeAddress range in _rangeAddresses)
            {
                HashSet<XLSheetPoint> hash;
                if (cellsInRanges.ContainsKey(range.Worksheet))
                    hash = cellsInRanges[range.Worksheet];
                else
                {
                    hash = new HashSet<XLSheetPoint>();
                    cellsInRanges.Add(range.Worksheet, hash);
                }

                if (_usedCellsOnly)
                {
                    if (oneRange)
                    {
                        var cellRange = range
                            .Worksheet
                            .Internals
                            .CellsCollection
                            .GetCells(
                                range.FirstAddress.RowNumber,
                                range.FirstAddress.ColumnNumber,
                                range.LastAddress.RowNumber,
                                range.LastAddress.ColumnNumber)
                            .Where(c => !c.IsEmpty(_includeFormats)
                                        && (_predicate == null || _predicate(c))
                            );

                        foreach (var cell in cellRange)
                        {
                            yield return cell;
                        }
                    }
                    else
                    {
                        var tmpRange = range;
                        var addressList = range.Worksheet.Internals.CellsCollection
                            .GetSheetPoints(
                            tmpRange.FirstAddress.RowNumber,
                            tmpRange.FirstAddress.ColumnNumber,
                            tmpRange.LastAddress.RowNumber,
                            tmpRange.LastAddress.ColumnNumber);

                        foreach (XLSheetPoint a in addressList.Where(a => !hash.Contains(a)))
                        {
                            hash.Add(a);
                        }
                    }
                }
                else
                {
                    var mm = new MinMax
                    {
                        MinRow = range.FirstAddress.RowNumber,
                        MaxRow = range.LastAddress.RowNumber,
                        MinColumn = range.FirstAddress.ColumnNumber,
                        MaxColumn = range.LastAddress.ColumnNumber
                    };
                    if (mm.MaxRow > 0 && mm.MaxColumn > 0)
                    {
                        for (Int32 ro = mm.MinRow; ro <= mm.MaxRow; ro++)
                        {
                            for (Int32 co = mm.MinColumn; co <= mm.MaxColumn; co++)
                            {
                                if (oneRange)
                                {
                                    var c = range.Worksheet.Cell(ro, co);
                                    if (_predicate == null || _predicate(c))
                                        yield return c;
                                }
                                else
                                {
                                    var address = new XLSheetPoint(ro, co);
                                    if (!hash.Contains(address))
                                        hash.Add(address);
                                }
                            }
                        }
                    }
                }
            }

            if (!oneRange)
            {
                if (_usedCellsOnly)
                {
                    var cellRange = cellsInRanges
                        .SelectMany(
                            cir =>
                            cir.Value.Select(a => cir.Key.Internals.CellsCollection.GetCell(a)).Where(
                                cell =>
                                    cell != null
                                    && !cell.IsEmpty(_includeFormats)
                                    && (_predicate == null || _predicate(cell))
                            )
                    );

                    foreach (var cell in cellRange)
                    {
                        yield return cell;
                    }
                }
                else
                {
                    foreach (var cir in cellsInRanges)
                    {
                        foreach (XLSheetPoint a in cir.Value)
                        {
                            var c = cir.Key.Cell(a.Row, a.Column);
                            if (_predicate == null || _predicate(c))
                                yield return c;
                        }
                    }
                }
            }
        }

        #endregion IEnumerable<XLCell> Members

        #region IXLCells Members

        IEnumerator<IXLCell> IEnumerable<IXLCell>.GetEnumerator()
        {
            foreach (XLCell cell in this)
                yield return cell;
        }

        IEnumerator IEnumerable.GetEnumerator()
        {
            return GetEnumerator();
        }

        public Object Value
        {
            set { this.ForEach<XLCell>(c => c.Value = value); }
        }

        public IXLCells SetDataType(XLDataType dataType)
        {
            this.ForEach<XLCell>(c => c.DataType = dataType);
            return this;
        }

        public XLDataType DataType
        {
            set { this.ForEach<XLCell>(c => c.DataType = value); }
        }

        public IXLCells Clear(XLClearOptions clearOptions = XLClearOptions.All)
        {
            this.ForEach<XLCell>(c => c.Clear(clearOptions));
            return this;
        }

        public void DeleteComments()
        {
            this.ForEach<XLCell>(c => c.DeleteComment());
        }

        public String FormulaA1
        {
            set { this.ForEach<XLCell>(c => c.FormulaA1 = value); }
        }

        public String FormulaR1C1
        {
            set { this.ForEach<XLCell>(c => c.FormulaR1C1 = value); }
        }

        #endregion IXLCells Members

        #region IXLStylized Members
        public override IEnumerable<IXLStyle> Styles
        {
            get
            {
                yield return Style;
                foreach (XLCell c in this)
                    yield return c.Style;
            }
        }

        protected override IEnumerable<XLStylizedBase> Children
        {
            get
            {
                foreach (XLCell c in this)
                    yield return c;
            }
        }

        public override IXLRanges RangesUsed
        {
            get
            {
                var retVal = new XLRanges();
                this.ForEach<XLCell>(c => retVal.Add(c.AsRange()));
                return retVal;
            }
        }

        #endregion IXLStylized Members

        public void Add(XLRangeAddress rangeAddress)
        {
            _rangeAddresses.Add(rangeAddress);
        }

        public void Add(XLCell cell)
        {
            _rangeAddresses.Add(new XLRangeAddress(cell.Address, cell.Address));
        }

        //--

        #region Nested type: MinMax

        private struct MinMax
        {
            public Int32 MaxColumn;
            public Int32 MaxRow;
            public Int32 MinColumn;
            public Int32 MinRow;
        }

        #endregion Nested type: MinMax

        public void Select()
        {
            foreach (var cell in this)
                cell.Select();
        }
    }
}<|MERGE_RESOLUTION|>--- conflicted
+++ resolved
@@ -8,11 +8,6 @@
 
     internal class XLCells : XLStylizedBase, IXLCells, IXLStylized, IEnumerable<XLCell>
     {
-<<<<<<< HEAD
-=======
-        public Boolean StyleChanged { get; set; }
-
->>>>>>> 8e12013e
         #region Fields
 
         private readonly bool _includeFormats;
