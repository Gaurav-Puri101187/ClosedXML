<<<<<<< HEAD
﻿using System;
using System.Collections;
using System.Collections.Generic;
using System.Data;
using System.Diagnostics;
using System.Linq;

namespace ClosedXML.Excel
{
    internal class XLWorksheets : IXLWorksheets, IEnumerable<XLWorksheet>
    {
        #region Constructor

        private readonly XLWorkbook _workbook;
        private readonly Dictionary<String, XLWorksheet> _worksheets = new Dictionary<String, XLWorksheet>();

        #endregion

        public HashSet<String> Deleted = new HashSet<String>();

        #region Constructor

        public XLWorksheets(XLWorkbook workbook)
        {
            _workbook = workbook;
        }

        #endregion

        #region IEnumerable<XLWorksheet> Members

        public IEnumerator<XLWorksheet> GetEnumerator()
        {
            return ((IEnumerable<XLWorksheet>)_worksheets.Values).GetEnumerator();
        }

        #endregion

        #region IXLWorksheets Members

        public int Count
        {
            [DebuggerStepThrough]
            get { return _worksheets.Count; }
        }

        public bool TryGetWorksheet(string sheetName, out IXLWorksheet worksheet)
        {
            XLWorksheet w;
            if (_worksheets.TryGetValue(sheetName, out w))
            {
                worksheet = w;
                return true;
            }
            worksheet = null;
            return false;
        }

        internal static string TrimSheetName(string sheetName)
        {
            if (sheetName.StartsWith("'") && sheetName.EndsWith("'") && sheetName.Length > 2)
                sheetName = sheetName.Substring(1, sheetName.Length - 2);

            return sheetName;
        }

        public IXLWorksheet Worksheet(String sheetName)
        {
            sheetName = TrimSheetName(sheetName);

            XLWorksheet w;

            if (_worksheets.TryGetValue(sheetName, out w))
                return w;

            var wss = _worksheets.Where(ws => string.Equals(ws.Key, sheetName, StringComparison.OrdinalIgnoreCase));
            if (wss.Any())
                return wss.First().Value;

            throw new ArgumentException("There isn't a worksheet named '" + sheetName + "'.");
        }

        public IXLWorksheet Worksheet(Int32 position)
        {
            int wsCount = _worksheets.Values.Count(w => w.Position == position);
            if (wsCount == 0)
                throw new ArgumentException("There isn't a worksheet associated with that position.");

            if (wsCount > 1)
            {
                throw new ArgumentException(
                    "Can't retrieve a worksheet because there are multiple worksheets associated with that position.");
            }

            return _worksheets.Values.Single(w => w.Position == position);
        }

        public IXLWorksheet Add(String sheetName)
        {
            var sheet = new XLWorksheet(sheetName, _workbook);
            _worksheets.Add(sheetName, sheet);
            sheet._position = _worksheets.Count + _workbook.UnsupportedSheets.Count;
            return sheet;
        }

        public IXLWorksheet Add(String sheetName, Int32 position)
        {
            _worksheets.Values.Where(w => w._position >= position).ForEach(w => w._position += 1);
            _workbook.UnsupportedSheets.Where(w => w.Position >= position).ForEach(w => w.Position += 1);
            var sheet = new XLWorksheet(sheetName, _workbook);
            _worksheets.Add(sheetName, sheet);
            sheet._position = position;
            return sheet;
        }

        public void Delete(String sheetName)
        {
            Delete(_worksheets[sheetName].Position);
        }

        public void Delete(Int32 position)
        {
            int wsCount = _worksheets.Values.Count(w => w.Position == position);
            if (wsCount == 0)
                throw new ArgumentException("There isn't a worksheet associated with that index.");

            if (wsCount > 1)
                throw new ArgumentException(
                    "Can't delete the worksheet because there are multiple worksheets associated with that index.");

            var ws = _worksheets.Values.Single(w => w.Position == position);
            if (!XLHelper.IsNullOrWhiteSpace(ws.RelId) && !Deleted.Contains(ws.RelId))
                Deleted.Add(ws.RelId);

            _worksheets.RemoveAll(w => w.Position == position);
            _worksheets.Values.Where(w => w.Position > position).ForEach(w => w._position -= 1);
            _workbook.UnsupportedSheets.Where(w => w.Position > position).ForEach(w => w.Position -= 1);
        }

        IEnumerator<IXLWorksheet> IEnumerable<IXLWorksheet>.GetEnumerator()
        {
            return _worksheets.Values.Cast<IXLWorksheet>().GetEnumerator();
        }

        IEnumerator IEnumerable.GetEnumerator()
        {
            return GetEnumerator();
        }

        public IXLWorksheet Add(DataTable dataTable)
        {
            return Add(dataTable, dataTable.TableName);
        }

        public IXLWorksheet Add(DataTable dataTable, String sheetName)
        {
            var ws = Add(sheetName);
            ws.Cell(1, 1).InsertTable(dataTable);
            ws.Columns().AdjustToContents(1, 75);
            return ws;
        }

        public void Add(DataSet dataSet)
        {
            foreach (DataTable t in dataSet.Tables)
                Add(t);
        }

        #endregion

        public void Rename(String oldSheetName, String newSheetName)
        {
            if (XLHelper.IsNullOrWhiteSpace(oldSheetName) || !_worksheets.ContainsKey(oldSheetName)) return;

            var ws = _worksheets[oldSheetName];
            _worksheets.Remove(oldSheetName);
            _worksheets.Add(newSheetName, ws);
        }
    }
}
=======
using System;
using System.Collections;
using System.Collections.Generic;
using System.Data;
using System.Diagnostics;
using System.Linq;

namespace ClosedXML.Excel
{
    internal class XLWorksheets : IXLWorksheets, IEnumerable<XLWorksheet>
    {
        #region Constructor

        private readonly XLWorkbook _workbook;
        private readonly Dictionary<String, XLWorksheet> _worksheets = new Dictionary<String, XLWorksheet>();

        #endregion Constructor

        public HashSet<String> Deleted = new HashSet<String>();

        #region Constructor

        public XLWorksheets(XLWorkbook workbook)
        {
            _workbook = workbook;
        }

        #endregion Constructor

        #region IEnumerable<XLWorksheet> Members

        public IEnumerator<XLWorksheet> GetEnumerator()
        {
            return ((IEnumerable<XLWorksheet>)_worksheets.Values).GetEnumerator();
        }

        #endregion IEnumerable<XLWorksheet> Members

        #region IXLWorksheets Members

        public int Count
        {
            [DebuggerStepThrough]
            get { return _worksheets.Count; }
        }

        public bool TryGetWorksheet(string sheetName, out IXLWorksheet worksheet)
        {
            XLWorksheet w;
            if (_worksheets.TryGetValue(sheetName, out w))
            {
                worksheet = w;
                return true;
            }
            worksheet = null;
            return false;
        }

        internal static string TrimSheetName(string sheetName)
        {
            if (sheetName.StartsWith("'") && sheetName.EndsWith("'") && sheetName.Length > 2)
                sheetName = sheetName.Substring(1, sheetName.Length - 2);

            return sheetName;
        }

        public IXLWorksheet Worksheet(String sheetName)
        {
            sheetName = TrimSheetName(sheetName);

            XLWorksheet w;

            if (_worksheets.TryGetValue(sheetName, out w))
                return w;

            var wss = _worksheets.Where(ws => string.Equals(ws.Key, sheetName, StringComparison.OrdinalIgnoreCase));
            if (wss.Any())
                return wss.First().Value;

            throw new Exception("There isn't a worksheet named '" + sheetName + "'.");
        }

        public IXLWorksheet Worksheet(Int32 position)
        {
            int wsCount = _worksheets.Values.Count(w => w.Position == position);
            if (wsCount == 0)
                throw new Exception("There isn't a worksheet associated with that position.");

            if (wsCount > 1)
            {
                throw new Exception(
                    "Can't retrieve a worksheet because there are multiple worksheets associated with that position.");
            }

            return _worksheets.Values.Single(w => w.Position == position);
        }

        public IXLWorksheet Add(String sheetName)
        {
            var sheet = new XLWorksheet(sheetName, _workbook);
            Add(sheetName, sheet);
            sheet._position = _worksheets.Count + _workbook.UnsupportedSheets.Count;
            return sheet;
        }

        public IXLWorksheet Add(String sheetName, Int32 position)
        {
            _worksheets.Values.Where(w => w._position >= position).ForEach(w => w._position += 1);
            _workbook.UnsupportedSheets.Where(w => w.Position >= position).ForEach(w => w.Position += 1);
            var sheet = new XLWorksheet(sheetName, _workbook);
            Add(sheetName, sheet);
            sheet._position = position;
            return sheet;
        }

        private void Add(String sheetName, XLWorksheet sheet)
        {
            if (_worksheets.Any(ws => ws.Key.Equals(sheetName, StringComparison.OrdinalIgnoreCase)))
                throw new ArgumentException(String.Format("A worksheet with the same name ({0}) has already been added.", sheetName), nameof(sheetName));

            _worksheets.Add(sheetName, sheet);
        }

        public void Delete(String sheetName)
        {
            Delete(_worksheets[sheetName].Position);
        }

        public void Delete(Int32 position)
        {
            int wsCount = _worksheets.Values.Count(w => w.Position == position);
            if (wsCount == 0)
                throw new Exception("There isn't a worksheet associated with that index.");

            if (wsCount > 1)
                throw new Exception(
                    "Can't delete the worksheet because there are multiple worksheets associated with that index.");

            var ws = _worksheets.Values.Single(w => w.Position == position);
            if (!XLHelper.IsNullOrWhiteSpace(ws.RelId) && !Deleted.Contains(ws.RelId))
                Deleted.Add(ws.RelId);

            _worksheets.RemoveAll(w => w.Position == position);
            _worksheets.Values.Where(w => w.Position > position).ForEach(w => w._position -= 1);
            _workbook.UnsupportedSheets.Where(w => w.Position > position).ForEach(w => w.Position -= 1);
        }

        IEnumerator<IXLWorksheet> IEnumerable<IXLWorksheet>.GetEnumerator()
        {
            return _worksheets.Values.Cast<IXLWorksheet>().GetEnumerator();
        }

        IEnumerator IEnumerable.GetEnumerator()
        {
            return GetEnumerator();
        }

        public IXLWorksheet Add(DataTable dataTable)
        {
            return Add(dataTable, dataTable.TableName);
        }

        public IXLWorksheet Add(DataTable dataTable, String sheetName)
        {
            var ws = Add(sheetName);
            ws.Cell(1, 1).InsertTable(dataTable);
            ws.Columns().AdjustToContents(1, 75);
            return ws;
        }

        public void Add(DataSet dataSet)
        {
            foreach (DataTable t in dataSet.Tables)
                Add(t);
        }

        #endregion IXLWorksheets Members

        public void Rename(String oldSheetName, String newSheetName)
        {
            if (XLHelper.IsNullOrWhiteSpace(oldSheetName) || !_worksheets.ContainsKey(oldSheetName)) return;

            if (_worksheets.Any(ws1 => ws1.Key.Equals(newSheetName, StringComparison.OrdinalIgnoreCase)))
                throw new ArgumentException(String.Format("A worksheet with the same name ({0}) has already been added.", newSheetName), nameof(newSheetName));

            var ws = _worksheets[oldSheetName];
            _worksheets.Remove(oldSheetName);
            Add(newSheetName, ws);
        }
    }
}
>>>>>>> 445d978f
<|MERGE_RESOLUTION|>--- conflicted
+++ resolved
@@ -1,185 +1,3 @@
-<<<<<<< HEAD
-﻿using System;
-using System.Collections;
-using System.Collections.Generic;
-using System.Data;
-using System.Diagnostics;
-using System.Linq;
-
-namespace ClosedXML.Excel
-{
-    internal class XLWorksheets : IXLWorksheets, IEnumerable<XLWorksheet>
-    {
-        #region Constructor
-
-        private readonly XLWorkbook _workbook;
-        private readonly Dictionary<String, XLWorksheet> _worksheets = new Dictionary<String, XLWorksheet>();
-
-        #endregion
-
-        public HashSet<String> Deleted = new HashSet<String>();
-
-        #region Constructor
-
-        public XLWorksheets(XLWorkbook workbook)
-        {
-            _workbook = workbook;
-        }
-
-        #endregion
-
-        #region IEnumerable<XLWorksheet> Members
-
-        public IEnumerator<XLWorksheet> GetEnumerator()
-        {
-            return ((IEnumerable<XLWorksheet>)_worksheets.Values).GetEnumerator();
-        }
-
-        #endregion
-
-        #region IXLWorksheets Members
-
-        public int Count
-        {
-            [DebuggerStepThrough]
-            get { return _worksheets.Count; }
-        }
-
-        public bool TryGetWorksheet(string sheetName, out IXLWorksheet worksheet)
-        {
-            XLWorksheet w;
-            if (_worksheets.TryGetValue(sheetName, out w))
-            {
-                worksheet = w;
-                return true;
-            }
-            worksheet = null;
-            return false;
-        }
-
-        internal static string TrimSheetName(string sheetName)
-        {
-            if (sheetName.StartsWith("'") && sheetName.EndsWith("'") && sheetName.Length > 2)
-                sheetName = sheetName.Substring(1, sheetName.Length - 2);
-
-            return sheetName;
-        }
-
-        public IXLWorksheet Worksheet(String sheetName)
-        {
-            sheetName = TrimSheetName(sheetName);
-
-            XLWorksheet w;
-
-            if (_worksheets.TryGetValue(sheetName, out w))
-                return w;
-
-            var wss = _worksheets.Where(ws => string.Equals(ws.Key, sheetName, StringComparison.OrdinalIgnoreCase));
-            if (wss.Any())
-                return wss.First().Value;
-
-            throw new ArgumentException("There isn't a worksheet named '" + sheetName + "'.");
-        }
-
-        public IXLWorksheet Worksheet(Int32 position)
-        {
-            int wsCount = _worksheets.Values.Count(w => w.Position == position);
-            if (wsCount == 0)
-                throw new ArgumentException("There isn't a worksheet associated with that position.");
-
-            if (wsCount > 1)
-            {
-                throw new ArgumentException(
-                    "Can't retrieve a worksheet because there are multiple worksheets associated with that position.");
-            }
-
-            return _worksheets.Values.Single(w => w.Position == position);
-        }
-
-        public IXLWorksheet Add(String sheetName)
-        {
-            var sheet = new XLWorksheet(sheetName, _workbook);
-            _worksheets.Add(sheetName, sheet);
-            sheet._position = _worksheets.Count + _workbook.UnsupportedSheets.Count;
-            return sheet;
-        }
-
-        public IXLWorksheet Add(String sheetName, Int32 position)
-        {
-            _worksheets.Values.Where(w => w._position >= position).ForEach(w => w._position += 1);
-            _workbook.UnsupportedSheets.Where(w => w.Position >= position).ForEach(w => w.Position += 1);
-            var sheet = new XLWorksheet(sheetName, _workbook);
-            _worksheets.Add(sheetName, sheet);
-            sheet._position = position;
-            return sheet;
-        }
-
-        public void Delete(String sheetName)
-        {
-            Delete(_worksheets[sheetName].Position);
-        }
-
-        public void Delete(Int32 position)
-        {
-            int wsCount = _worksheets.Values.Count(w => w.Position == position);
-            if (wsCount == 0)
-                throw new ArgumentException("There isn't a worksheet associated with that index.");
-
-            if (wsCount > 1)
-                throw new ArgumentException(
-                    "Can't delete the worksheet because there are multiple worksheets associated with that index.");
-
-            var ws = _worksheets.Values.Single(w => w.Position == position);
-            if (!XLHelper.IsNullOrWhiteSpace(ws.RelId) && !Deleted.Contains(ws.RelId))
-                Deleted.Add(ws.RelId);
-
-            _worksheets.RemoveAll(w => w.Position == position);
-            _worksheets.Values.Where(w => w.Position > position).ForEach(w => w._position -= 1);
-            _workbook.UnsupportedSheets.Where(w => w.Position > position).ForEach(w => w.Position -= 1);
-        }
-
-        IEnumerator<IXLWorksheet> IEnumerable<IXLWorksheet>.GetEnumerator()
-        {
-            return _worksheets.Values.Cast<IXLWorksheet>().GetEnumerator();
-        }
-
-        IEnumerator IEnumerable.GetEnumerator()
-        {
-            return GetEnumerator();
-        }
-
-        public IXLWorksheet Add(DataTable dataTable)
-        {
-            return Add(dataTable, dataTable.TableName);
-        }
-
-        public IXLWorksheet Add(DataTable dataTable, String sheetName)
-        {
-            var ws = Add(sheetName);
-            ws.Cell(1, 1).InsertTable(dataTable);
-            ws.Columns().AdjustToContents(1, 75);
-            return ws;
-        }
-
-        public void Add(DataSet dataSet)
-        {
-            foreach (DataTable t in dataSet.Tables)
-                Add(t);
-        }
-
-        #endregion
-
-        public void Rename(String oldSheetName, String newSheetName)
-        {
-            if (XLHelper.IsNullOrWhiteSpace(oldSheetName) || !_worksheets.ContainsKey(oldSheetName)) return;
-
-            var ws = _worksheets[oldSheetName];
-            _worksheets.Remove(oldSheetName);
-            _worksheets.Add(newSheetName, ws);
-        }
-    }
-}
-=======
 using System;
 using System.Collections;
 using System.Collections.Generic;
@@ -259,18 +77,18 @@
             if (wss.Any())
                 return wss.First().Value;
 
-            throw new Exception("There isn't a worksheet named '" + sheetName + "'.");
+            throw new ArgumentException("There isn't a worksheet named '" + sheetName + "'.");
         }
 
         public IXLWorksheet Worksheet(Int32 position)
         {
             int wsCount = _worksheets.Values.Count(w => w.Position == position);
             if (wsCount == 0)
-                throw new Exception("There isn't a worksheet associated with that position.");
+                throw new ArgumentException("There isn't a worksheet associated with that position.");
 
             if (wsCount > 1)
             {
-                throw new Exception(
+                throw new ArgumentException(
                     "Can't retrieve a worksheet because there are multiple worksheets associated with that position.");
             }
 
@@ -312,10 +130,10 @@
         {
             int wsCount = _worksheets.Values.Count(w => w.Position == position);
             if (wsCount == 0)
-                throw new Exception("There isn't a worksheet associated with that index.");
+                throw new ArgumentException("There isn't a worksheet associated with that index.");
 
             if (wsCount > 1)
-                throw new Exception(
+                throw new ArgumentException(
                     "Can't delete the worksheet because there are multiple worksheets associated with that index.");
 
             var ws = _worksheets.Values.Single(w => w.Position == position);
@@ -370,5 +188,4 @@
             Add(newSheetName, ws);
         }
     }
-}
->>>>>>> 445d978f
+}