﻿using System;
<<<<<<< HEAD
using System.Linq;
=======
>>>>>>> 7668c8a1

namespace ClosedXML.Extensions
{
    internal static class StringExtensions
    {
        internal static string EscapeSheetName(this String sheetName)
        {
            if (sheetName.Contains("'") ||
                sheetName.Contains(" "))
                return string.Concat('\'', sheetName.Replace("'", "''"), '\'');
            else
                return sheetName;
        }

        internal static string UnescapeSheetName(this String sheetName)
        {
            return sheetName
                .Trim('\'')
                .Replace("''", "'");
        }

        internal static String HashPassword(this String password)
        {
            if (password == null) return null;

            Int32 pLength = password.Length;
            Int32 hash = 0;
            if (pLength == 0) return String.Empty;

            for (Int32 i = pLength - 1; i >= 0; i--)
            {
                hash ^= password[i];
                hash = hash >> 14 & 0x01 | hash << 1 & 0x7fff;
            }
            hash ^= 0x8000 | 'N' << 8 | 'K';
            hash ^= pLength;
            return hash.ToString("X");
        }
    }
}<|MERGE_RESOLUTION|>--- conflicted
+++ resolved
@@ -1,8 +1,4 @@
 ﻿using System;
-<<<<<<< HEAD
-using System.Linq;
-=======
->>>>>>> 7668c8a1
 
 namespace ClosedXML.Extensions
 {
