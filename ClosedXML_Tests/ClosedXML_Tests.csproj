﻿<?xml version="1.0" encoding="utf-8"?>
<Project ToolsVersion="4.0" DefaultTargets="Build" xmlns="http://schemas.microsoft.com/developer/msbuild/2003">
  <PropertyGroup>
    <Configuration Condition=" '$(Configuration)' == '' ">Debug</Configuration>
    <Platform Condition=" '$(Platform)' == '' ">AnyCPU</Platform>
    <ProductVersion>
    </ProductVersion>
    <SchemaVersion>2.0</SchemaVersion>
    <ProjectGuid>{09B066ED-E4A7-4545-A1A4-FF03DD524BDF}</ProjectGuid>
    <OutputType>Library</OutputType>
    <AppDesignerFolder>Properties</AppDesignerFolder>
    <RootNamespace>ClosedXML_Tests</RootNamespace>
    <AssemblyName>ClosedXML_Tests</AssemblyName>
    <TargetFrameworkVersion>v4.5.2</TargetFrameworkVersion>
    <FileAlignment>512</FileAlignment>
    <ProjectTypeGuids>{3AC096D0-A1C2-E12C-1390-A8335801FDAB};{FAE04EC0-301F-11D3-BF4B-00C04F79EFBC}</ProjectTypeGuids>
    <SolutionDir Condition="$(SolutionDir) == '' Or $(SolutionDir) == '*Undefined*'">..\</SolutionDir>
    <RestorePackages>true</RestorePackages>
  </PropertyGroup>
  <PropertyGroup Condition=" '$(Configuration)|$(Platform)' == 'Debug|AnyCPU' ">
    <DebugSymbols>true</DebugSymbols>
    <DebugType>full</DebugType>
    <Optimize>false</Optimize>
    <OutputPath>bin\Debug\</OutputPath>
    <DefineConstants>DEBUG;TRACE;$(AppVeyor)</DefineConstants>
    <ErrorReport>prompt</ErrorReport>
    <WarningLevel>4</WarningLevel>
    <Prefer32Bit>false</Prefer32Bit>
  </PropertyGroup>
  <PropertyGroup Condition=" '$(Configuration)|$(Platform)' == 'Release|AnyCPU' ">
    <DebugType>pdbonly</DebugType>
    <Optimize>true</Optimize>
    <OutputPath>bin\Release\</OutputPath>
    <DefineConstants>TRACE;$(AppVeyor)</DefineConstants>
    <ErrorReport>prompt</ErrorReport>
    <WarningLevel>4</WarningLevel>
    <Prefer32Bit>false</Prefer32Bit>
  </PropertyGroup>
  <PropertyGroup>
    <SignAssembly>true</SignAssembly>
  </PropertyGroup>
  <PropertyGroup>
    <AssemblyOriginatorKeyFile>ClosedXML.snk</AssemblyOriginatorKeyFile>
  </PropertyGroup>
  <ItemGroup>
    <Reference Include="DocumentFormat.OpenXml, Version=2.7.2.0, Culture=neutral, PublicKeyToken=8fb06cb64d019a17, processorArchitecture=MSIL">
      <HintPath>..\packages\DocumentFormat.OpenXml.2.7.2\lib\net40\DocumentFormat.OpenXml.dll</HintPath>
      <Private>True</Private>
    </Reference>
    <Reference Include="Microsoft.CSharp" />
    <Reference Include="nunit.framework, Version=3.7.1.0, Culture=neutral, PublicKeyToken=2638cd05610744eb, processorArchitecture=MSIL">
      <HintPath>..\packages\NUnit.3.7.1\lib\net45\nunit.framework.dll</HintPath>
      <Private>True</Private>
    </Reference>
    <Reference Include="System" />
    <Reference Include="System.ComponentModel.DataAnnotations" />
    <Reference Include="System.Core">
      <RequiredTargetFramework>3.5</RequiredTargetFramework>
    </Reference>
    <Reference Include="System.Data" />
    <Reference Include="System.Data.DataSetExtensions" />
    <Reference Include="System.Drawing" />
    <Reference Include="System.Xml" />
    <Reference Include="System.Xml.Linq" />
    <Reference Include="WindowsBase" />
  </ItemGroup>
  <ItemGroup>
    <Compile Include="..\ClosedXML\Properties\AssemblyVersionInfo.cs">
      <Link>Properties\AssemblyVersionInfo.cs</Link>
    </Compile>
    <Compile Include="Examples\AutoFilterTests.cs" />
    <Compile Include="Examples\ImageHandlingTests.cs" />
    <Compile Include="Examples\CommentsTests.cs" />
    <Compile Include="Examples\ConditionalFormattingTests.cs" />
    <Compile Include="Examples\PageSetupTests.cs" />
    <Compile Include="Examples\PivotTableTests.cs" />
    <Compile Include="Examples\RowsTests.cs" />
    <Compile Include="Examples\StylesTests.cs" />
    <Compile Include="ExcelDocsComparerTests.cs" />
    <Compile Include="Excel\CalcEngine\InformationTests.cs" />
    <Compile Include="Excel\CalcEngine\LogicalTests.cs" />
    <Compile Include="Excel\CalcEngine\LookupTests.cs" />
    <Compile Include="Excel\CalcEngine\StatisticalTests.cs" />
    <Compile Include="Excel\CalcEngine\TextTests.cs" />
<<<<<<< HEAD
    <Compile Include="Excel\Comments\CommentsTests.cs" />
=======
>>>>>>> bfb33872
    <Compile Include="Excel\ImageHandling\PictureTests.cs" />
    <Compile Include="Excel\Misc\XmlEncoderTests.cs" />
    <Compile Include="Excel\Loading\LoadingTests.cs" />
    <Compile Include="Excel\PageSetup\HeaderFooterTests.cs" />
    <Compile Include="Excel\PageSetup\PageBreaksTests.cs" />
    <Compile Include="Excel\Ranges\UsedAndUnusedCellsTests.cs" />
    <Compile Include="Excel\Saving\SavingTests.cs" />
    <Compile Include="XLHelperTests.cs" />
    <Compile Include="Excel\AutoFilters\AutoFilterTests.cs" />
    <Compile Include="Excel\CalcEngine\DateAndTimeTests.cs" />
    <Compile Include="Excel\CalcEngine\XLMathTests.cs" />
    <Compile Include="Excel\CalcEngine\FunctionsTests.cs" />
    <Compile Include="Excel\Cells\XLCellTests.cs" />
    <Compile Include="Excel\Columns\ColumnTests.cs" />
    <Compile Include="Excel\Coordinates\XLAddressTests.cs" />
    <Compile Include="Excel\DataValidations\DataValidationTests.cs" />
    <Compile Include="Excel\Misc\FormulaTests.cs" />
    <Compile Include="Excel\Misc\StylesTests.cs" />
    <Compile Include="Excel\Misc\XLWorkbookTests.cs" />
    <Compile Include="Excel\Misc\ExtensionsTests.cs" />
    <Compile Include="Excel\NamedRanges\NamedRangesTests.cs" />
    <Compile Include="Excel\PivotTables\XLPivotTableTests.cs" />
    <Compile Include="Excel\Ranges\RangeUsedTests.cs" />
    <Compile Include="Excel\Ranges\MergedRangesTests.cs" />
    <Compile Include="Excel\Ranges\CopyingRangesTests.cs" />
    <Compile Include="Excel\Ranges\XLRangeAddressTests.cs" />
    <Compile Include="Excel\Ranges\XLRangeBaseTests.cs" />
    <Compile Include="Excel\Ranges\InsertingRangesTests.cs" />
    <Compile Include="Excel\Rows\RowTests.cs" />
    <Compile Include="Excel\Styles\ColorTests.cs" />
    <Compile Include="Excel\Styles\NumberFormatTests.cs" />
    <Compile Include="Excel\Styles\XLFillTests.cs" />
    <Compile Include="Excel\Tables\TablesTests.cs" />
    <Compile Include="Excel\Worksheets\XLWorksheetTests.cs" />
    <Compile Include="Utils\ExcelDocsComparer.cs" />
    <Compile Include="Examples\DeleteTests.cs" />
    <Compile Include="Examples\LoadingTests.cs" />
    <Compile Include="Examples\MiscTests.cs" />
    <Compile Include="Excel\Misc\XlHelperTests.cs" />
    <Compile Include="Examples\ColumnsTests.cs" />
    <Compile Include="Excel\Misc\CopyContentsTests.cs" />
    <Compile Include="Examples\RangesTests.cs" />
    <Compile Include="Utils\PackageHelper.cs" />
    <Compile Include="Utils\ResourceFileExtractor.cs" />
    <Compile Include="Utils\StreamHelper.cs" />
    <Compile Include="TestHelper.cs" />
    <Compile Include="Properties\AssemblyInfo.cs" />
    <Compile Include="Excel\RichText\XLRichStringTests.cs" />
  </ItemGroup>
  <ItemGroup>
    <ProjectReference Include="..\ClosedXML\ClosedXML.csproj">
      <Project>{BD5E6BFE-E837-4A35-BCA9-39667D873A20}</Project>
      <Name>ClosedXML</Name>
    </ProjectReference>
    <ProjectReference Include="..\ClosedXML_Examples\ClosedXML_Examples.csproj">
      <Project>{03A518D0-1CB7-488E-861C-C4E782B27A46}</Project>
      <Name>ClosedXML_Examples</Name>
    </ProjectReference>
  </ItemGroup>
  <ItemGroup>
    <EmbeddedResource Include="Resource\Examples\Columns\ColumnCells.xlsx" />
    <EmbeddedResource Include="Resource\Examples\Columns\ColumnCollection.xlsx" />
    <EmbeddedResource Include="Resource\Examples\Columns\ColumnSettings.xlsx" />
    <EmbeddedResource Include="Resource\Examples\Columns\DeletingColumns.xlsx" />
    <EmbeddedResource Include="Resource\Examples\Columns\InsertColumns.xlsx" />
    <EmbeddedResource Include="Resource\Examples\Delete\RemoveRows.xlsx" />
    <EmbeddedResource Include="Resource\Examples\Loading\ChangingBasicTable.xlsx" />
    <EmbeddedResource Include="Resource\Examples\Misc\AddingDataSet.xlsx" />
    <EmbeddedResource Include="Resource\Examples\Misc\AddingDataTableAsWorksheet.xlsx" />
    <EmbeddedResource Include="Resource\Examples\Misc\AdjustToContents.xlsx" />
    <EmbeddedResource Include="Resource\Examples\Misc\AdjustToContentsWithAutoFilter.xlsx" />
    <EmbeddedResource Include="Resource\Examples\Misc\AutoFilter.xlsx" />
    <EmbeddedResource Include="Resource\Examples\Misc\BlankCells.xlsx" />
    <EmbeddedResource Include="Resource\Examples\Misc\CellValues.xlsx" />
    <EmbeddedResource Include="Resource\Examples\Misc\Collections.xlsx" />
    <EmbeddedResource Include="Resource\Examples\Misc\DataTypes.xlsx" />
    <EmbeddedResource Include="Resource\Examples\Misc\DataTypesUnderDifferentCulture.xlsx" />
    <EmbeddedResource Include="Resource\Examples\Misc\DataValidation.xlsx" />
    <EmbeddedResource Include="Resource\Examples\Misc\Formulas.xlsx" />
    <EmbeddedResource Include="Resource\Examples\Misc\FreezePanes.xlsx" />
    <EmbeddedResource Include="Resource\Examples\Misc\HideSheets.xlsx" />
    <EmbeddedResource Include="Resource\Examples\Misc\HideUnhide.xlsx" />
    <EmbeddedResource Include="Resource\Examples\Misc\Hyperlinks.xlsx" />
    <EmbeddedResource Include="Resource\Examples\Misc\InsertingData.xlsx" />
    <EmbeddedResource Include="Resource\Examples\Misc\InsertingTables.xlsx" />
    <EmbeddedResource Include="Resource\Examples\Misc\LambdaExpressions.xlsx" />
    <EmbeddedResource Include="Resource\Examples\Misc\MergeCells.xlsx" />
    <EmbeddedResource Include="Resource\Examples\Misc\MergeMoves.xlsx" />
    <EmbeddedResource Include="Resource\Examples\Misc\Outline.xlsx" />
    <EmbeddedResource Include="Resource\Examples\Misc\SheetProtection.xlsx" />
    <EmbeddedResource Include="Resource\Examples\Misc\SheetViews.xlsx" />
    <EmbeddedResource Include="Resource\Examples\Misc\ShiftingFormulas.xlsx" />
    <EmbeddedResource Include="Resource\Examples\Misc\ShowCase.xlsx" />
    <EmbeddedResource Include="Resource\Examples\Misc\TabColors.xlsx" />
    <EmbeddedResource Include="Resource\Examples\Misc\WorkbookProperties.xlsx" />
    <EmbeddedResource Include="Resource\Examples\PageSetup\HeaderFooters.xlsx" />
    <EmbeddedResource Include="Resource\Examples\PageSetup\Margins.xlsx" />
    <EmbeddedResource Include="Resource\Examples\PageSetup\Page.xlsx" />
    <EmbeddedResource Include="Resource\Examples\PageSetup\Sheets.xlsx" />
    <EmbeddedResource Include="Resource\Examples\PageSetup\SheetTab.xlsx" />
    <EmbeddedResource Include="Resource\Examples\PageSetup\TwoPages.xlsx" />
    <EmbeddedResource Include="Resource\Examples\Ranges\ClearingRanges.xlsx" />
    <EmbeddedResource Include="Resource\Examples\Ranges\CopyingRanges.xlsx" />
    <EmbeddedResource Include="Resource\Examples\Ranges\DefiningRanges.xlsx" />
    <EmbeddedResource Include="Resource\Examples\Ranges\DeletingRanges.xlsx" />
    <EmbeddedResource Include="Resource\Examples\Ranges\InsertingDeletingColumns.xlsx" />
    <EmbeddedResource Include="Resource\Examples\Ranges\InsertingDeletingRows.xlsx" />
    <EmbeddedResource Include="Resource\Examples\Ranges\MultipleRanges.xlsx" />
    <EmbeddedResource Include="Resource\Examples\Ranges\NamedRanges.xlsx" />
    <EmbeddedResource Include="Resource\Examples\Ranges\ShiftingRanges.xlsx" />
    <EmbeddedResource Include="Resource\Examples\Ranges\SortExample.xlsx" />
    <EmbeddedResource Include="Resource\Examples\Ranges\Sorting.xlsx" />
    <EmbeddedResource Include="Resource\Examples\Ranges\TransposeRanges.xlsx" />
    <EmbeddedResource Include="Resource\Examples\Ranges\TransposeRangesPlus.xlsx" />
    <EmbeddedResource Include="Resource\Examples\Rows\InsertRows.xlsx" />
    <EmbeddedResource Include="Resource\Examples\Rows\RowCells.xlsx" />
    <EmbeddedResource Include="Resource\Examples\Rows\RowCollection.xlsx" />
    <EmbeddedResource Include="Resource\Examples\Rows\RowSettings.xlsx" />
    <EmbeddedResource Include="Resource\Examples\Styles\DefaultStyles.xlsx" />
    <EmbeddedResource Include="Resource\Examples\Styles\StyleAlignment.xlsx" />
    <EmbeddedResource Include="Resource\Examples\Styles\StyleBorder.xlsx" />
    <EmbeddedResource Include="Resource\Examples\Styles\StyleFill.xlsx" />
    <EmbeddedResource Include="Resource\Examples\Styles\StyleFont.xlsx" />
    <EmbeddedResource Include="Resource\Examples\Styles\StyleNumberFormat.xlsx" />
    <EmbeddedResource Include="Resource\Examples\Styles\StyleRowsColumns.xlsx" />
    <EmbeddedResource Include="Resource\Examples\Styles\StyleWorksheet.xlsx" />
    <EmbeddedResource Include="Resource\Examples\Styles\UsingColors.xlsx" />
    <EmbeddedResource Include="Resource\Misc\CopyRowContents.xlsx" />
  </ItemGroup>
  <ItemGroup>
    <EmbeddedResource Include="Resource\Examples\Delete\DeleteFewWorksheets.xlsx" />
  </ItemGroup>
  <ItemGroup>
    <EmbeddedResource Include="Resource\Examples\Misc\CopyingWorksheets.xlsx" />
    <EmbeddedResource Include="Resource\Examples\Ranges\UsingTables.xlsx" />
  </ItemGroup>
  <ItemGroup>
    <EmbeddedResource Include="Resource\Examples\Misc\CopyingRowsAndColumns.xlsx" />
  </ItemGroup>
  <ItemGroup>
    <EmbeddedResource Include="Resource\Examples\Styles\UsingRichText.xlsx" />
  </ItemGroup>
  <ItemGroup>
    <EmbeddedResource Include="Resource\Examples\Ranges\WalkingRanges.xlsx" />
  </ItemGroup>
  <ItemGroup>
    <EmbeddedResource Include="Resource\Examples\Ranges\CurrentRowColumn.xlsx" />
  </ItemGroup>
  <ItemGroup>
    <None Include="..\.editorconfig">
      <Link>.editorconfig</Link>
    </None>
    <None Include="ClosedXML.snk" />
    <EmbeddedResource Include="Resource\Examples\Misc\BasicTable.xlsx" />
    <EmbeddedResource Include="Resource\Examples\Styles\PurpleWorksheet.xlsx" />
    <EmbeddedResource Include="Resource\Examples\Comments\EditingComments.xlsx" />
    <EmbeddedResource Include="Resource\Examples\AutoFilter\TopBottomAutoFilter.xlsx" />
    <EmbeddedResource Include="Resource\Examples\AutoFilter\DynamicAutoFilter.xlsx" />
    <EmbeddedResource Include="Resource\Examples\AutoFilter\RegularAutoFilter.xlsx" />
    <EmbeddedResource Include="Resource\Examples\AutoFilter\CustomAutoFilter.xlsx" />
    <EmbeddedResource Include="Resource\Examples\Comments\AddingComments.xlsx" />
    <EmbeddedResource Include="Resource\Examples\ConditionalFormatting\CFColorScaleLowHigh.xlsx" />
    <EmbeddedResource Include="Resource\Examples\ConditionalFormatting\CFColorScaleLowMidHigh.xlsx" />
    <EmbeddedResource Include="Resource\Examples\ConditionalFormatting\CFColorScaleMinimumMaximum.xlsx" />
    <EmbeddedResource Include="Resource\Examples\ConditionalFormatting\CFContains.xlsx" />
    <EmbeddedResource Include="Resource\Examples\ConditionalFormatting\CFEndsWith.xlsx" />
    <EmbeddedResource Include="Resource\Examples\ConditionalFormatting\CFEqualsNumber.xlsx" />
    <EmbeddedResource Include="Resource\Examples\ConditionalFormatting\CFEqualsString.xlsx" />
    <EmbeddedResource Include="Resource\Examples\ConditionalFormatting\CFIsBlank.xlsx" />
    <EmbeddedResource Include="Resource\Examples\ConditionalFormatting\CFIsError.xlsx" />
    <EmbeddedResource Include="Resource\Examples\ConditionalFormatting\CFMultipleConditions.xlsx" />
    <EmbeddedResource Include="Resource\Examples\ConditionalFormatting\CFNotBlank.xlsx" />
    <EmbeddedResource Include="Resource\Examples\ConditionalFormatting\CFNotContains.xlsx" />
    <EmbeddedResource Include="Resource\Examples\ConditionalFormatting\CFNotEqualsNumber.xlsx" />
    <EmbeddedResource Include="Resource\Examples\ConditionalFormatting\CFNotEqualsString.xlsx" />
    <EmbeddedResource Include="Resource\Examples\ConditionalFormatting\CFNotError.xlsx" />
    <EmbeddedResource Include="Resource\Examples\ConditionalFormatting\CFStartsWith.xlsx" />
    <EmbeddedResource Include="Resource\Examples\ConditionalFormatting\CFDataBar.xlsx" />
    <EmbeddedResource Include="Resource\Examples\ConditionalFormatting\CFIconSet.xlsx" />
    <EmbeddedResource Include="Resource\Examples\Ranges\SelectingRanges.xlsx" />
<<<<<<< HEAD
    <EmbeddedResource Include="Resource\Misc\CommentsWithIndexedColor81.xlsx" />
=======
>>>>>>> bfb33872
    <EmbeddedResource Include="Resource\Misc\EmptyTable.xlsx" />
    <EmbeddedResource Include="Resource\Misc\FileWithDefaultStyleNameNotInEnglish.xlsx" />
    <EmbeddedResource Include="Resource\Misc\FileWithMismatchSheetIdAndRelId.xlsx" />
    <EmbeddedResource Include="Resource\Misc\InvalidPrintTitles.xlsx" />
    <EmbeddedResource Include="Resource\Misc\LoadFileWithCustomSheetViews.xlsx" />
    <EmbeddedResource Include="Resource\Misc\LoadPivotTables.xlsx" />
    <EmbeddedResource Include="Resource\Misc\LibreOfficeFileWithDates.xlsx" />
    <EmbeddedResource Include="Resource\Misc\TableWithCustomTheme.xlsx" />
    <EmbeddedResource Include="Resource\Misc\LoadSheetsWithCommas.xlsx" />
    <EmbeddedResource Include="Resource\Examples\Ranges\AddingRowToTables.xlsx" />
    <EmbeddedResource Include="Resource\Examples\Misc\RightToLeft.xlsx" />
    <EmbeddedResource Include="Resource\Examples\PivotTables\PivotTables.xlsx" />
    <None Include="packages.config" />
    <EmbeddedResource Include="Resource\Examples\ImageHandling\ImageAnchors.xlsx" />
    <EmbeddedResource Include="Resource\Examples\ImageHandling\ImageFormats.xlsx" />
    <EmbeddedResource Include="Resource\Misc\ExcelProducedWorkbookWithImages.xlsx" />
    <EmbeddedResource Include="Resource\Misc\EmptyCellValue.xlsx" />
<<<<<<< HEAD
=======
    <EmbeddedResource Include="Resource\Misc\AllShapes.xlsx" />
>>>>>>> bfb33872
  </ItemGroup>
  <ItemGroup>
    <EmbeddedResource Include="Resource\Images\ImageHandling.png" />
  </ItemGroup>
  <Import Project="$(MSBuildBinPath)\Microsoft.CSharp.targets" />
  <!-- To modify your build process, add your task inside one of the targets below and uncomment it. 
       Other similar extension points exist, see Microsoft.Common.targets.
  <Target Name="BeforeBuild">
  </Target>
  <Target Name="AfterBuild">
  </Target>
  -->
</Project><|MERGE_RESOLUTION|>--- conflicted
+++ resolved
@@ -82,10 +82,7 @@
     <Compile Include="Excel\CalcEngine\LookupTests.cs" />
     <Compile Include="Excel\CalcEngine\StatisticalTests.cs" />
     <Compile Include="Excel\CalcEngine\TextTests.cs" />
-<<<<<<< HEAD
     <Compile Include="Excel\Comments\CommentsTests.cs" />
-=======
->>>>>>> bfb33872
     <Compile Include="Excel\ImageHandling\PictureTests.cs" />
     <Compile Include="Excel\Misc\XmlEncoderTests.cs" />
     <Compile Include="Excel\Loading\LoadingTests.cs" />
@@ -266,10 +263,7 @@
     <EmbeddedResource Include="Resource\Examples\ConditionalFormatting\CFDataBar.xlsx" />
     <EmbeddedResource Include="Resource\Examples\ConditionalFormatting\CFIconSet.xlsx" />
     <EmbeddedResource Include="Resource\Examples\Ranges\SelectingRanges.xlsx" />
-<<<<<<< HEAD
     <EmbeddedResource Include="Resource\Misc\CommentsWithIndexedColor81.xlsx" />
-=======
->>>>>>> bfb33872
     <EmbeddedResource Include="Resource\Misc\EmptyTable.xlsx" />
     <EmbeddedResource Include="Resource\Misc\FileWithDefaultStyleNameNotInEnglish.xlsx" />
     <EmbeddedResource Include="Resource\Misc\FileWithMismatchSheetIdAndRelId.xlsx" />
@@ -287,10 +281,7 @@
     <EmbeddedResource Include="Resource\Examples\ImageHandling\ImageFormats.xlsx" />
     <EmbeddedResource Include="Resource\Misc\ExcelProducedWorkbookWithImages.xlsx" />
     <EmbeddedResource Include="Resource\Misc\EmptyCellValue.xlsx" />
-<<<<<<< HEAD
-=======
     <EmbeddedResource Include="Resource\Misc\AllShapes.xlsx" />
->>>>>>> bfb33872
   </ItemGroup>
   <ItemGroup>
     <EmbeddedResource Include="Resource\Images\ImageHandling.png" />
