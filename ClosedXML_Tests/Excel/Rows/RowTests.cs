--- conflicted
+++ resolved
@@ -259,11 +259,7 @@
         {
             var ws = new XLWorkbook().AddWorksheet("Sheet1") as XLWorksheet;
 
-<<<<<<< HEAD
-            var row = new XLRow(-1, new XLRowParameters(ws, null, false));
-=======
             var row = new XLRow(-1, new XLRowParameters(ws, XLStyle.Default, false));
->>>>>>> 39dfe1b4
 
             Assert.IsFalse(row.RangeAddress.IsValid);
         }
