﻿using ClosedXML.Excel;
using ClosedXML.Excel.CalcEngine.Exceptions;
using NUnit.Framework;
using System;
using System.Globalization;
using System.Linq;

namespace ClosedXML_Tests.Excel.CalcEngine
{
    [TestFixture]
    public class MathTrigTests
    {
        private readonly double tolerance = 1e-10;

        [TestCase(1, 0.642092616)]
        [TestCase(2, -0.457657554)]
        [TestCase(3, -7.015252551)]
        [TestCase(4, 0.863691154)]
        [TestCase(5, -0.295812916)]
        [TestCase(6, -3.436353004)]
        [TestCase(7, 1.147515422)]
        [TestCase(8, -0.147065064)]
        [TestCase(9, -2.210845411)]
        [TestCase(10, 1.542351045)]
        [TestCase(11, -0.004425741)]
        [TestCase(Math.PI * 0.5, 0)]
        [TestCase(45, 0.617369624)]
        [TestCase(-2, 0.457657554)]
        [TestCase(-3, 7.015252551)]
        public void Cot(double input, double expected)
        {
            var actual = (double)XLWorkbook.EvaluateExpr(string.Format(@"COT({0})", input.ToString(CultureInfo.InvariantCulture)));
            Assert.AreEqual(expected, actual, tolerance * 10.0);
        }

        [Test]
        public void Cot_Input0()
        {
            Assert.Throws<DivisionByZeroException>(() => XLWorkbook.EvaluateExpr("COT(0)"));
        }

        [TestCase("FF", 16, 255)]
        [TestCase("111", 2, 7)]
        [TestCase("zap", 36, 45745)]
        public void Decimal(string inputString, int radix, int expectedResult)
        {
            var actualResult = XLWorkbook.EvaluateExpr($"DECIMAL(\"{inputString}\", {radix})");
            Assert.AreEqual(expectedResult, actualResult);
        }

        [Test]
        public void Decimal_ZeroIsZeroInAnyRadix([Range(2, 36)] int radix)
        {
            Assert.AreEqual(0, XLWorkbook.EvaluateExpr($"DECIMAL(\"0\", {radix})"));
        }

        [Theory]
        public void Decimal_ReturnsErrorForRadiansGreater36([Range(37, 255)] int radix)
        {
            Assert.Throws<NumberException>(() => XLWorkbook.EvaluateExpr($"DECIMAL(\"0\", {radix})"));
        }

        [Theory]
        public void Decimal_ReturnsErrorForRadiansSmaller2([Range(-5, 1)] int radix)
        {
            Assert.Throws<NumberException>(() => XLWorkbook.EvaluateExpr($"DECIMAL(\"0\", {radix})"));
        }

        [Test]
        public void Floor()
        {
            Object actual;

            actual = XLWorkbook.EvaluateExpr(@"FLOOR(1.2)");
            Assert.AreEqual(1, actual);

            actual = XLWorkbook.EvaluateExpr(@"FLOOR(1.7)");
            Assert.AreEqual(1, actual);

            actual = XLWorkbook.EvaluateExpr(@"FLOOR(-1.7)");
            Assert.AreEqual(-2, actual);

            actual = XLWorkbook.EvaluateExpr(@"FLOOR(1.2, 1)");
            Assert.AreEqual(1, actual);

            actual = XLWorkbook.EvaluateExpr(@"FLOOR(1.7, 1)");
            Assert.AreEqual(1, actual);

            actual = XLWorkbook.EvaluateExpr(@"FLOOR(-1.7, 1)");
            Assert.AreEqual(-2, actual);

            actual = XLWorkbook.EvaluateExpr(@"FLOOR(0.4, 2)");
            Assert.AreEqual(0, actual);

            actual = XLWorkbook.EvaluateExpr(@"FLOOR(2.7, 2)");
            Assert.AreEqual(2, actual);

            actual = XLWorkbook.EvaluateExpr(@"FLOOR(7.8, 2)");
            Assert.AreEqual(6, actual);

            actual = XLWorkbook.EvaluateExpr(@"FLOOR(-5.5, -2)");
            Assert.AreEqual(-4, actual);
        }

        [Test]
        // Functions have to support a period first before we can implement this
        public void FloorMath()
        {
            double actual;

            actual = (double)XLWorkbook.EvaluateExpr(@"FLOOR.MATH(24.3, 5)");
            Assert.AreEqual(20, actual, tolerance);

            actual = (double)XLWorkbook.EvaluateExpr(@"FLOOR.MATH(6.7)");
            Assert.AreEqual(6, actual, tolerance);

            actual = (double)XLWorkbook.EvaluateExpr(@"FLOOR.MATH(-8.1, 2)");
            Assert.AreEqual(-10, actual, tolerance);

            actual = (double)XLWorkbook.EvaluateExpr(@"FLOOR.MATH(5.5, 2.1, 0)");
            Assert.AreEqual(4.2, actual, tolerance);

            actual = (double)XLWorkbook.EvaluateExpr(@"FLOOR.MATH(5.5, -2.1, 0)");
            Assert.AreEqual(4.2, actual, tolerance);

            actual = (double)XLWorkbook.EvaluateExpr(@"FLOOR.MATH(5.5, 2.1, -1)");
            Assert.AreEqual(4.2, actual, tolerance);

            actual = (double)XLWorkbook.EvaluateExpr(@"FLOOR.MATH(5.5, -2.1, -1)");
            Assert.AreEqual(4.2, actual, tolerance);

            actual = (double)XLWorkbook.EvaluateExpr(@"FLOOR.MATH(-5.5, 2.1, 0)");
            Assert.AreEqual(-6.3, actual, tolerance);

            actual = (double)XLWorkbook.EvaluateExpr(@"FLOOR.MATH(-5.5, -2.1, 0)");
            Assert.AreEqual(-6.3, actual, tolerance);

            actual = (double)XLWorkbook.EvaluateExpr(@"FLOOR.MATH(-5.5, 2.1, -1)");
            Assert.AreEqual(-4.2, actual, tolerance);

            actual = (double)XLWorkbook.EvaluateExpr(@"FLOOR.MATH(-5.5, -2.1, -1)");
            Assert.AreEqual(-4.2, actual, tolerance);
        }

        [Test]
        public void Mod()
        {
            double actual;

            actual = (double)XLWorkbook.EvaluateExpr(@"MOD(1.5, 1)");
            Assert.AreEqual(0.5, actual, tolerance);

            actual = (double)XLWorkbook.EvaluateExpr(@"MOD(3, 2)");
            Assert.AreEqual(1, actual, tolerance);

            actual = (double)XLWorkbook.EvaluateExpr(@"MOD(-3, 2)");
            Assert.AreEqual(1, actual, tolerance);

            actual = (double)XLWorkbook.EvaluateExpr(@"MOD(3, -2)");
            Assert.AreEqual(-1, actual, tolerance);

            actual = (double)XLWorkbook.EvaluateExpr(@"MOD(-3, -2)");
            Assert.AreEqual(-1, actual, tolerance);

            //////

            actual = (double)XLWorkbook.EvaluateExpr(@"MOD(-4.3, -0.5)");
            Assert.AreEqual(-0.3, actual, tolerance);

            actual = (double)XLWorkbook.EvaluateExpr(@"MOD(6.9, -0.2)");
            Assert.AreEqual(-0.1, actual, tolerance);

            actual = (double)XLWorkbook.EvaluateExpr(@"MOD(0.7, 0.6)");
            Assert.AreEqual(0.1, actual, tolerance);

            actual = (double)XLWorkbook.EvaluateExpr(@"MOD(6.2, 1.1)");
            Assert.AreEqual(0.7, actual, tolerance);
        }

        [Test]
        public void SumProduct()
        {
            using (var wb = new XLWorkbook())
            {
                var ws = wb.AddWorksheet("Sheet1");

                ws.FirstCell().Value = Enumerable.Range(1, 10);
                ws.FirstCell().CellRight().Value = Enumerable.Range(1, 10).Reverse();

                Assert.AreEqual(2, ws.Evaluate("SUMPRODUCT(A2)"));
                Assert.AreEqual(55, ws.Evaluate("SUMPRODUCT(A1:A10)"));
                Assert.AreEqual(220, ws.Evaluate("SUMPRODUCT(A1:A10, B1:B10)"));

                Assert.Throws<NoValueAvailableException>(() => ws.Evaluate("SUMPRODUCT(A1:A10, B1:B5)"));
            }
        }

        [TestCase(1, 0.850918128)]
        [TestCase(2, 0.275720565)]
        [TestCase(3, 0.09982157)]
        [TestCase(4, 0.03664357)]
        [TestCase(5, 0.013476506)]
        [TestCase(6, 0.004957535)]
        [TestCase(7, 0.001823765)]
        [TestCase(8, 0.000670925)]
        [TestCase(9, 0.00024682)]
        [TestCase(10, 0.000090799859712122200000)]
        [TestCase(11, 0.0000334034)]
        public void CSch_CalculatesCorrectValues(double input, double expectedOutput)
        {
            Assert.AreEqual(expectedOutput, (double)XLWorkbook.EvaluateExpr($@"CSCH({input})"), 0.000000001);
        }

        [Test]
        public void Csch_ReturnsDivisionByZeroErrorOnInput0()
        {
            Assert.Throws<DivisionByZeroException>(() => XLWorkbook.EvaluateExpr("CSCH(0)"));
        }
<<<<<<< HEAD
=======

        [TestCase(8.9, 8)]
        [TestCase(-8.9, -9)]
        public void Int(double input, double expected)
        {
            var actual = XLWorkbook.EvaluateExpr(string.Format(@"INT({0})", input.ToString(CultureInfo.InvariantCulture)));
            Assert.AreEqual(expected, actual);

        }
>>>>>>> 22a49f22
    }
}<|MERGE_RESOLUTION|>--- conflicted
+++ resolved
@@ -216,8 +216,6 @@
         {
             Assert.Throws<DivisionByZeroException>(() => XLWorkbook.EvaluateExpr("CSCH(0)"));
         }
-<<<<<<< HEAD
-=======
 
         [TestCase(8.9, 8)]
         [TestCase(-8.9, -9)]
@@ -227,6 +225,5 @@
             Assert.AreEqual(expected, actual);
 
         }
->>>>>>> 22a49f22
     }
 }