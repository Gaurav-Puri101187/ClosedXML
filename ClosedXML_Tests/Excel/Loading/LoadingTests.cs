--- conflicted
+++ resolved
@@ -41,7 +41,22 @@
             }
         }
 
-<<<<<<< HEAD
+        [Test]
+        public void CanLoadAndSaveFileWithMismatchingSheetIdAndRelId()
+        {
+            // This file's workbook.xml contains:
+            // <x:sheet name="Data" sheetId="13" r:id="rId1" />
+            // and the mismatch between the sheetId and r:id can create problems.
+            using (var stream = TestHelper.GetStreamFromResource(TestHelper.GetResourcePath(@"Misc\FileWithMismatchSheetIdAndRelId.xlsx")))
+            using (var wb = new XLWorkbook(stream))
+            {
+                using (var ms = new MemoryStream())
+                {
+                    wb.SaveAs(ms, true);
+                }
+            }
+        }
+
         /// <summary>
         /// For non-English locales, the default style ("Normal" in English) can be
         /// another piece of text (e.g. Обычный in Russian).
@@ -52,15 +67,6 @@
         public void CanSaveFileWithDefaultStyleNameNotInEnglish()
         {
             using (var stream = TestHelper.GetStreamFromResource(TestHelper.GetResourcePath(@"Misc\FileWithDefaultStyleNameNotInEnglish.xlsx")))
-=======
-        [Test]
-        public void CanLoadAndSaveFileWithMismatchingSheetIdAndRelId()
-        {
-            // This file's workbook.xml contains:
-            // <x:sheet name="Data" sheetId="13" r:id="rId1" />
-            // and the mismatch between the sheetId and r:id can create problems.
-            using (var stream = TestHelper.GetStreamFromResource(TestHelper.GetResourcePath(@"Misc\FileWithMismatchSheetIdAndRelId.xlsx")))
->>>>>>> eaa17df1
             using (var wb = new XLWorkbook(stream))
             {
                 using (var ms = new MemoryStream())
