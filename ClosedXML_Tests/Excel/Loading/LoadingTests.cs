--- conflicted
+++ resolved
@@ -24,13 +24,10 @@
                 @"Misc\LoadFileWithCustomSheetViews.xlsx",
                 @"Misc\LoadSheetsWithCommas.xlsx",
                 @"Misc\ExcelProducedWorkbookWithImages.xlsx",
-<<<<<<< HEAD
-                @"Misc\AllShapes.xlsx"
-=======
                 @"Misc\InvalidPrintTitles.xlsx",
                 @"Misc\ExcelProducedWorkbookWithImages.xlsx",
-                @"Misc\EmptyCellValue.xlsx"
->>>>>>> 6f650a6b
+                @"Misc\EmptyCellValue.xlsx",
+                @"Misc\AllShapes.xlsx"
             };
 
             foreach (var file in files)
