--- conflicted
+++ resolved
@@ -123,16 +123,25 @@
         }
 
         [Test]
-<<<<<<< HEAD
+        public void CanLoadOrderedPivotTable()
+        {
+            using (var stream = TestHelper.GetStreamFromResource(TestHelper.GetResourcePath(@"Misc\LoadPivotTables.xlsx")))
+            using (var wb = new XLWorkbook(stream))
+            {
+                var ws = wb.Worksheet("OrderedPivotTable");
+                var pt = ws.PivotTable("OrderedPivotTable");
+
+                Assert.AreEqual(XLPivotSortType.Ascending, pt.RowLabels.Single().SortType);
+                Assert.AreEqual(XLPivotSortType.Descending, pt.ColumnLabels.Single().SortType);
+            }
+        }
+
+        [Test]
         public void CanLoadPivotTableSubtotals()
-=======
-        public void CanLoadOrderedPivotTable()
->>>>>>> 2600bdff
         {
             using (var stream = TestHelper.GetStreamFromResource(TestHelper.GetResourcePath(@"Misc\LoadPivotTables.xlsx")))
             using (var wb = new XLWorkbook(stream))
             {
-<<<<<<< HEAD
                 var ws = wb.Worksheet("PivotTableSubtotals");
                 var pt = ws.PivotTable("PivotTableSubtotals");
 
@@ -141,13 +150,6 @@
                 Assert.AreEqual(XLSubtotalFunction.Average, subtotals[0]);
                 Assert.AreEqual(XLSubtotalFunction.Count, subtotals[1]);
                 Assert.AreEqual(XLSubtotalFunction.Sum, subtotals[2]);
-=======
-                var ws = wb.Worksheet("OrderedPivotTable");
-                var pt = ws.PivotTable("OrderedPivotTable");
-
-                Assert.AreEqual(XLPivotSortType.Ascending, pt.RowLabels.Single().SortType);
-                Assert.AreEqual(XLPivotSortType.Descending, pt.ColumnLabels.Single().SortType);
->>>>>>> 2600bdff
             }
         }
 
