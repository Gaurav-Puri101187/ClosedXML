--- conflicted
+++ resolved
@@ -1,10 +1,8 @@
-﻿using System;
+﻿using ClosedXML.Excel;
+using NUnit.Framework;
 using System.Collections.Generic;
-using System.Data;
 using System.IO;
 using System.Linq;
-using ClosedXML.Excel;
-using NUnit.Framework;
 
 namespace ClosedXML_Tests.Excel
 {
@@ -43,7 +41,22 @@
         }
 
         [Test]
-<<<<<<< HEAD
+        public void CanLoadAndSaveFileWithMismatchingSheetIdAndRelId()
+        {
+            // This file's workbook.xml contains:
+            // <x:sheet name="Data" sheetId="13" r:id="rId1" />
+            // and the mismatch between the sheetId and r:id can create problems.
+            using (var stream = TestHelper.GetStreamFromResource(TestHelper.GetResourcePath(@"Misc\FileWithMismatchSheetIdAndRelId.xlsx")))
+            using (var wb = new XLWorkbook(stream))
+            {
+                using (var ms = new MemoryStream())
+                {
+                    wb.SaveAs(ms, true);
+                }
+            }
+        }
+
+        [Test]
         public void CanLoadBasicPivotTable()
         {
             using (var stream = TestHelper.GetStreamFromResource(TestHelper.GetResourcePath(@"Misc\LoadPivotTables.xlsx")))
@@ -64,22 +77,5 @@
                 Assert.AreEqual("NumberOfOrders", pv.SourceName);
             }
         }
-
-=======
-        public void CanLoadAndSaveFileWithMismatchingSheetIdAndRelId()
-        {
-            // This file's workbook.xml contains:
-            // <x:sheet name="Data" sheetId="13" r:id="rId1" />
-            // and the mismatch between the sheetId and r:id can create problems.
-            using (var stream = TestHelper.GetStreamFromResource(TestHelper.GetResourcePath(@"Misc\FileWithMismatchSheetIdAndRelId.xlsx")))
-            using (var wb = new XLWorkbook(stream))
-            {
-                using (var ms = new MemoryStream())
-                {
-                    wb.SaveAs(ms, true);
-                }
-            }
-        }
->>>>>>> eaa17df1
     }
 }