using ClosedXML.Excel;
using ClosedXML.Excel.Drawings;
using NUnit.Framework;
using System.Collections.Generic;
using System.IO;
using System.Linq;

namespace ClosedXML_Tests.Excel
{
    // Tests in this fixture test only the successful loading of existing Excel files,
    // i.e. we test that ClosedXML doesn't choke on a given input file
    // These tests DO NOT test that ClosedXML successfully recognises all the Excel parts or that it can successfully save those parts again.
    [TestFixture]
    public class LoadingTests
    {
        [Test]
        public void CanSuccessfullyLoadFiles()
        {
            var files = new List<string>()
            {
                @"Misc\TableWithCustomTheme.xlsx",
                @"Misc\EmptyTable.xlsx",
                @"Misc\LoadPivotTables.xlsx",
                @"Misc\LoadFileWithCustomSheetViews.xlsx",
                @"Misc\LoadSheetsWithCommas.xlsx",
<<<<<<< HEAD
                @"Misc\ExcelProducedWorkbookWithImages.xlsx",
                @"Misc\EmptyCellValue.xlsx"
=======
                @"Misc\InvalidPrintTitles.xlsx",
                @"Misc\ExcelProducedWorkbookWithImages.xlsx"
>>>>>>> 8d847ac3
            };

            foreach (var file in files)
            {
                TestHelper.LoadFile(file);
            }
        }

        [Test]
        public void CanLoadAndManipulateFileWithEmptyTable()
        {
            using (var stream = TestHelper.GetStreamFromResource(TestHelper.GetResourcePath(@"Misc\EmptyTable.xlsx")))
            using (var wb = new XLWorkbook(stream))
            {
                var ws = wb.Worksheets.First();
                var table = ws.Tables.First();
                table.DataRange.InsertRowsBelow(5);
            }
        }

        [Test]
        public void CanLoadAndSaveFileWithMismatchingSheetIdAndRelId()
        {
            // This file's workbook.xml contains:
            // <x:sheet name="Data" sheetId="13" r:id="rId1" />
            // and the mismatch between the sheetId and r:id can create problems.
            using (var stream = TestHelper.GetStreamFromResource(TestHelper.GetResourcePath(@"Misc\FileWithMismatchSheetIdAndRelId.xlsx")))
            using (var wb = new XLWorkbook(stream))
            {
                using (var ms = new MemoryStream())
                {
                    wb.SaveAs(ms, true);
                }
            }
        }

        [Test]
        public void CanLoadBasicPivotTable()
        {
            using (var stream = TestHelper.GetStreamFromResource(TestHelper.GetResourcePath(@"Misc\LoadPivotTables.xlsx")))
            using (var wb = new XLWorkbook(stream))
            {
                var ws = wb.Worksheet("PivotTable1");
                var pt = ws.PivotTable("PivotTable1");
                Assert.AreEqual("PivotTable1", pt.Name);

                Assert.AreEqual(1, pt.RowLabels.Count());
                Assert.AreEqual("Name", pt.RowLabels.Single().SourceName);

                Assert.AreEqual(1, pt.ColumnLabels.Count());
                Assert.AreEqual("Month", pt.ColumnLabels.Single().SourceName);

                var pv = pt.Values.Single();
                Assert.AreEqual("Sum of NumberOfOrders", pv.CustomName);
                Assert.AreEqual("NumberOfOrders", pv.SourceName);
            }
        }

        /// <summary>
        /// For non-English locales, the default style ("Normal" in English) can be
        /// another piece of text (e.g. Обычный in Russian).
        /// This test ensures that the default style is correctly detected and
        /// no style conflicts occur on save.
        /// </summary>
        [Test]
        public void CanSaveFileWithDefaultStyleNameNotInEnglish()
        {
            using (var stream = TestHelper.GetStreamFromResource(TestHelper.GetResourcePath(@"Misc\FileWithDefaultStyleNameNotInEnglish.xlsx")))
            using (var wb = new XLWorkbook(stream))
            {
                using (var ms = new MemoryStream())
                {
                    wb.SaveAs(ms, true);
                }
            }
        }

        /// <summary>
        /// As per https://msdn.microsoft.com/en-us/library/documentformat.openxml.spreadsheet.cellvalues(v=office.15).aspx
        /// the 'Date' DataType is available only in files saved with Microsoft Office
        /// In other files, the data type will be saved as numeric
        /// ClosedXML then deduces the data type by inspecting the number format string
        /// </summary>
        [Test]
        public void CanLoadLibreOfficeFileWithDates()
        {
            using (var stream = TestHelper.GetStreamFromResource(TestHelper.GetResourcePath(@"Misc\LibreOfficeFileWithDates.xlsx")))
            using (var wb = new XLWorkbook(stream))
            {
                var ws = wb.Worksheets.First();
                foreach (var cell in ws.CellsUsed())
                {
                    Assert.AreEqual(XLCellValues.DateTime, cell.DataType);
                }
            }
        }

        [Test]
        public void CanLoadFileWithImagesWithCorrectAnchorTypes()
        {
            using (var stream = TestHelper.GetStreamFromResource(TestHelper.GetResourcePath(@"Examples\ImageHandling\ImageAnchors.xlsx")))
            using (var wb = new XLWorkbook(stream))
            {
                var ws = wb.Worksheets.First();
                Assert.AreEqual(2, ws.Pictures.Count);
                Assert.AreEqual(XLPicturePlacement.FreeFloating, ws.Pictures.First().Placement);
                Assert.AreEqual(XLPicturePlacement.Move, ws.Pictures.Skip(1).First().Placement);

                var ws2 = wb.Worksheets.Skip(1).First();
                Assert.AreEqual(1, ws2.Pictures.Count);
                Assert.AreEqual(XLPicturePlacement.MoveAndSize, ws2.Pictures.First().Placement);
    }
}

        [Test]
        public void CanLoadFileWithImagesWithCorrectImageType()
        {
            using (var stream = TestHelper.GetStreamFromResource(TestHelper.GetResourcePath(@"Examples\ImageHandling\ImageFormats.xlsx")))
            using (var wb = new XLWorkbook(stream))
            {
                var ws = wb.Worksheets.First();
                Assert.AreEqual(1, ws.Pictures.Count);
                Assert.AreEqual(XLPictureFormat.Jpeg, ws.Pictures.First().Format);

                var ws2 = wb.Worksheets.Skip(1).First();
                Assert.AreEqual(1, ws2.Pictures.Count);
                Assert.AreEqual(XLPictureFormat.Png, ws2.Pictures.First().Format);
            }
        }

        [Test]
        public void CanLoadAndDeduceAnchorsFromExcelGeneratedFile()
        {
            // This file was produced by Excel. It contains 3 images, but the latter 2 were copied from the first.
            // There is actually only 1 embedded image if you inspect the file's internals.
            // Additionally, Excel saves all image anchors as TwoCellAnchor, but uses the EditAs attribute to distinguish the types
            using (var stream = TestHelper.GetStreamFromResource(TestHelper.GetResourcePath(@"Misc\ExcelProducedWorkbookWithImages.xlsx")))
            using (var wb = new XLWorkbook(stream))
            {
                var ws = wb.Worksheets.First();
                Assert.AreEqual(3, ws.Pictures.Count);

                Assert.AreEqual(XLPicturePlacement.MoveAndSize, ws.Picture("Picture 1").Placement);
                Assert.AreEqual(XLPicturePlacement.Move, ws.Picture("Picture 2").Placement);
                Assert.AreEqual(XLPicturePlacement.FreeFloating, ws.Picture("Picture 3").Placement);

                using (var ms = new MemoryStream())
                    wb.SaveAs(ms, true);
            }
        }
    }
}<|MERGE_RESOLUTION|>--- conflicted
+++ resolved
@@ -23,13 +23,10 @@
                 @"Misc\LoadPivotTables.xlsx",
                 @"Misc\LoadFileWithCustomSheetViews.xlsx",
                 @"Misc\LoadSheetsWithCommas.xlsx",
-<<<<<<< HEAD
+                @"Misc\ExcelProducedWorkbookWithImages.xlsx",
+                @"Misc\InvalidPrintTitles.xlsx",
                 @"Misc\ExcelProducedWorkbookWithImages.xlsx",
                 @"Misc\EmptyCellValue.xlsx"
-=======
-                @"Misc\InvalidPrintTitles.xlsx",
-                @"Misc\ExcelProducedWorkbookWithImages.xlsx"
->>>>>>> 8d847ac3
             };
 
             foreach (var file in files)
@@ -141,8 +138,8 @@
                 var ws2 = wb.Worksheets.Skip(1).First();
                 Assert.AreEqual(1, ws2.Pictures.Count);
                 Assert.AreEqual(XLPicturePlacement.MoveAndSize, ws2.Pictures.First().Placement);
-    }
-}
+            }
+        }
 
         [Test]
         public void CanLoadFileWithImagesWithCorrectImageType()
