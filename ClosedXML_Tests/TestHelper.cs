using System;
using System.Collections.Generic;
using System.Linq;
using System.IO;
using System.Threading;
using ClosedXML.Excel;
using ClosedXML_Examples;
using DocumentFormat.OpenXml.Drawing;
using NUnit.Framework;
using Path = System.IO.Path;

namespace ClosedXML_Tests
{
    internal static class TestHelper
    {
        public static string CurrencySymbol
        {
            get { return Thread.CurrentThread.CurrentCulture.NumberFormat.CurrencySymbol; }
        }

        //Note: Run example tests parameters
        public static string TestsOutputDirectory
        {
            get {
                return Path.GetDirectoryName(System.Reflection.Assembly.GetExecutingAssembly().Location);
            }

        }

        public const string ActualTestResultPostFix = "";
        public static readonly string TestsExampleOutputDirectory = Path.Combine(TestsOutputDirectory, "Examples");

        private const bool CompareWithResources = true;

        private static readonly ResourceFileExtractor _extractor = new ResourceFileExtractor(null, ".Resource.Examples.");

        public static void SaveWorkbook(XLWorkbook workbook, params string[] fileNameParts)
        {
<<<<<<< HEAD
            workbook.SaveAs(Path.Combine(new string[] { TestsOutputDirectory }.Concat(fileNameParts).ToArray()));
        }

        // Because different fonts are installed on Unix, 
        // the columns widths after AdjustToContents() will 
        // cause the tests to fail.
        // Therefore we ignore the width attribute when running on Unix
        public static bool IsRunningOnUnix
        {
            get
            {
                int p = (int)Environment.OSVersion.Platform;
                return ((p == 4) || (p == 6) || (p == 128));
            }
=======
            workbook.SaveAs(Path.Combine(TestsOutputDirectory, fileName), true);
>>>>>>> 677da5d5
        }

        public static void RunTestExample<T>(string filePartName)
                where T : IXLExample, new()
        {
            // Make sure tests run on a deterministic culture
            Thread.CurrentThread.CurrentCulture = new System.Globalization.CultureInfo("en-US");

            var example = new T();
            string[] pathParts = filePartName.Split(new char[] {'\\'});
            string filePath1 = Path.Combine(new List<string>() { TestsExampleOutputDirectory }.Concat(pathParts).ToArray());

            var extension = Path.GetExtension(filePath1);
            var directory = Path.GetDirectoryName(filePath1);

            var fileName= Path.GetFileNameWithoutExtension(filePath1);
            fileName += ActualTestResultPostFix;
            fileName = Path.ChangeExtension(fileName, extension);

            filePath1 = Path.Combine(directory, "z" + fileName);
            var filePath2 = Path.Combine(directory, fileName);
            //Run test
            example.Create(filePath1);
            new XLWorkbook(filePath1).SaveAs(filePath2, true);
            bool success = true;
#pragma warning disable 162
            try
            {
                //Compare
                // ReSharper disable ConditionIsAlwaysTrueOrFalse
                if (CompareWithResources)
                        // ReSharper restore ConditionIsAlwaysTrueOrFalse

                {
                    string resourcePath = filePartName.Replace('\\', '.').TrimStart('.');
                    using (var streamExpected = _extractor.ReadFileFromResToStream(resourcePath))
                    using (var streamActual = File.OpenRead(filePath2))
                    {
                        string message;
                        success = ExcelDocsComparer.Compare(streamActual, streamExpected, TestHelper.IsRunningOnUnix, out message);
                        var formattedMessage =
                            String.Format(
                                "Actual file '{0}' is different than the expected file '{1}'. The difference is: '{2}'",
                                filePath2, resourcePath, message);

                        Assert.IsTrue(success, formattedMessage);
                    }
                }
            }
            finally
            {
                //if (success && File.Exists(filePath)) File.Delete(filePath);
            }
#pragma warning restore 162
        }

        public static void LoadFile(string filePartName)
        {
            var extractor = new ResourceFileExtractor(null, ".Resource.");

            string resourcePath = filePartName.Replace('\\', '.').TrimStart('.');
            using (var stream = extractor.ReadFileFromResToStream(resourcePath))
            {
                var wb = new XLWorkbook(stream);
                wb.Dispose();
            }
        }
    }
}
<|MERGE_RESOLUTION|>--- conflicted
+++ resolved
@@ -1,125 +1,120 @@
-using System;
-using System.Collections.Generic;
-using System.Linq;
-using System.IO;
-using System.Threading;
-using ClosedXML.Excel;
-using ClosedXML_Examples;
-using DocumentFormat.OpenXml.Drawing;
-using NUnit.Framework;
-using Path = System.IO.Path;
-
-namespace ClosedXML_Tests
-{
-    internal static class TestHelper
-    {
-        public static string CurrencySymbol
-        {
-            get { return Thread.CurrentThread.CurrentCulture.NumberFormat.CurrencySymbol; }
-        }
-
-        //Note: Run example tests parameters
-        public static string TestsOutputDirectory
-        {
-            get {
-                return Path.GetDirectoryName(System.Reflection.Assembly.GetExecutingAssembly().Location);
-            }
-
-        }
-
-        public const string ActualTestResultPostFix = "";
-        public static readonly string TestsExampleOutputDirectory = Path.Combine(TestsOutputDirectory, "Examples");
-
-        private const bool CompareWithResources = true;
-
-        private static readonly ResourceFileExtractor _extractor = new ResourceFileExtractor(null, ".Resource.Examples.");
-
-        public static void SaveWorkbook(XLWorkbook workbook, params string[] fileNameParts)
-        {
-<<<<<<< HEAD
-            workbook.SaveAs(Path.Combine(new string[] { TestsOutputDirectory }.Concat(fileNameParts).ToArray()));
-        }
-
-        // Because different fonts are installed on Unix, 
-        // the columns widths after AdjustToContents() will 
-        // cause the tests to fail.
-        // Therefore we ignore the width attribute when running on Unix
-        public static bool IsRunningOnUnix
-        {
-            get
-            {
-                int p = (int)Environment.OSVersion.Platform;
-                return ((p == 4) || (p == 6) || (p == 128));
-            }
-=======
-            workbook.SaveAs(Path.Combine(TestsOutputDirectory, fileName), true);
->>>>>>> 677da5d5
-        }
-
-        public static void RunTestExample<T>(string filePartName)
-                where T : IXLExample, new()
-        {
-            // Make sure tests run on a deterministic culture
-            Thread.CurrentThread.CurrentCulture = new System.Globalization.CultureInfo("en-US");
-
-            var example = new T();
-            string[] pathParts = filePartName.Split(new char[] {'\\'});
-            string filePath1 = Path.Combine(new List<string>() { TestsExampleOutputDirectory }.Concat(pathParts).ToArray());
-
-            var extension = Path.GetExtension(filePath1);
-            var directory = Path.GetDirectoryName(filePath1);
-
-            var fileName= Path.GetFileNameWithoutExtension(filePath1);
-            fileName += ActualTestResultPostFix;
-            fileName = Path.ChangeExtension(fileName, extension);
-
-            filePath1 = Path.Combine(directory, "z" + fileName);
-            var filePath2 = Path.Combine(directory, fileName);
-            //Run test
-            example.Create(filePath1);
-            new XLWorkbook(filePath1).SaveAs(filePath2, true);
-            bool success = true;
-#pragma warning disable 162
-            try
-            {
-                //Compare
-                // ReSharper disable ConditionIsAlwaysTrueOrFalse
-                if (CompareWithResources)
-                        // ReSharper restore ConditionIsAlwaysTrueOrFalse
-
-                {
-                    string resourcePath = filePartName.Replace('\\', '.').TrimStart('.');
-                    using (var streamExpected = _extractor.ReadFileFromResToStream(resourcePath))
-                    using (var streamActual = File.OpenRead(filePath2))
-                    {
-                        string message;
-                        success = ExcelDocsComparer.Compare(streamActual, streamExpected, TestHelper.IsRunningOnUnix, out message);
-                        var formattedMessage =
-                            String.Format(
-                                "Actual file '{0}' is different than the expected file '{1}'. The difference is: '{2}'",
-                                filePath2, resourcePath, message);
-
-                        Assert.IsTrue(success, formattedMessage);
-                    }
-                }
-            }
-            finally
-            {
-                //if (success && File.Exists(filePath)) File.Delete(filePath);
-            }
-#pragma warning restore 162
-        }
-
-        public static void LoadFile(string filePartName)
-        {
-            var extractor = new ResourceFileExtractor(null, ".Resource.");
-
-            string resourcePath = filePartName.Replace('\\', '.').TrimStart('.');
-            using (var stream = extractor.ReadFileFromResToStream(resourcePath))
-            {
-                var wb = new XLWorkbook(stream);
-                wb.Dispose();
-            }
-        }
-    }
-}
+using System;
+using System.IO;
+using System.Threading;
+using ClosedXML.Excel;
+using ClosedXML_Examples;
+using DocumentFormat.OpenXml.Drawing;
+using NUnit.Framework;
+using Path = System.IO.Path;
+
+namespace ClosedXML_Tests
+{
+    internal static class TestHelper
+    {
+        public static string CurrencySymbol
+        {
+            get { return Thread.CurrentThread.CurrentCulture.NumberFormat.CurrencySymbol; }
+        }
+
+        //Note: Run example tests parameters
+        public static string TestsOutputDirectory
+        {
+            get
+            {
+                return Path.GetDirectoryName(System.Reflection.Assembly.GetExecutingAssembly().Location);
+            }
+
+        }
+
+        public const string ActualTestResultPostFix = "";
+        public static readonly string TestsExampleOutputDirectory = Path.Combine(TestsOutputDirectory, "Examples");
+
+        private const bool CompareWithResources = true;
+
+        private static readonly ResourceFileExtractor _extractor = new ResourceFileExtractor(null, ".Resource.Examples.");
+
+        public static void SaveWorkbook(XLWorkbook workbook, params string[] fileNameParts)
+        {
+            workbook.SaveAs(Path.Combine(new string[] { TestsOutputDirectory }.Concat(fileNameParts).ToArray()), true);
+        }
+
+        // Because different fonts are installed on Unix, 
+        // the columns widths after AdjustToContents() will 
+        // cause the tests to fail.
+        // Therefore we ignore the width attribute when running on Unix
+        public static bool IsRunningOnUnix
+        {
+            get
+            {
+                int p = (int)Environment.OSVersion.Platform;
+                return ((p == 4) || (p == 6) || (p == 128));
+            }
+        }
+
+        public static void RunTestExample<T>(string filePartName)
+                where T : IXLExample, new()
+        {
+            // Make sure tests run on a deterministic culture
+            Thread.CurrentThread.CurrentCulture = new System.Globalization.CultureInfo("en-US");
+
+            var example = new T();
+            string[] pathParts = filePartName.Split(new char[] {'\\'});
+            string filePath1 = Path.Combine(new List<string>() { TestsExampleOutputDirectory }.Concat(pathParts).ToArray());
+
+            var extension = Path.GetExtension(filePath1);
+            var directory = Path.GetDirectoryName(filePath1);
+
+            var fileName= Path.GetFileNameWithoutExtension(filePath1);
+            fileName += ActualTestResultPostFix;
+            fileName = Path.ChangeExtension(fileName, extension);
+
+            filePath1 = Path.Combine(directory, "z" + fileName);
+            var filePath2 = Path.Combine(directory, fileName);
+            //Run test
+            example.Create(filePath1);
+            new XLWorkbook(filePath1).SaveAs(filePath2, true);
+            bool success = true;
+#pragma warning disable 162
+            try
+            {
+                //Compare
+                // ReSharper disable ConditionIsAlwaysTrueOrFalse
+                if (CompareWithResources)
+                        // ReSharper restore ConditionIsAlwaysTrueOrFalse
+
+                {
+                    string resourcePath = filePartName.Replace('\\', '.').TrimStart('.');
+                    using (var streamExpected = _extractor.ReadFileFromResToStream(resourcePath))
+                    using (var streamActual = File.OpenRead(filePath2))
+                    {
+                        string message;
+                        success = ExcelDocsComparer.Compare(streamActual, streamExpected, TestHelper.IsRunningOnUnix, out message);
+                        var formattedMessage =
+                            String.Format(
+                                "Actual file '{0}' is different than the expected file '{1}'. The difference is: '{2}'",
+                                filePath2, resourcePath, message);
+
+                        Assert.IsTrue(success, formattedMessage);
+                    }
+                }
+            }
+            finally
+            {
+                //if (success && File.Exists(filePath)) File.Delete(filePath);
+            }
+#pragma warning restore 162
+        }
+
+        public static void LoadFile(string filePartName)
+        {
+            var extractor = new ResourceFileExtractor(null, ".Resource.");
+
+            string resourcePath = filePartName.Replace('\\', '.').TrimStart('.');
+            using (var stream = extractor.ReadFileFromResToStream(resourcePath))
+            {
+                var wb = new XLWorkbook(stream);
+                wb.Dispose();
+            }
+        }
+    }
+}